--- conflicted
+++ resolved
@@ -156,25 +156,7 @@
         utils.runthis("PVCreate returned: %s", "sudo pvcreate %s" % (FLAGS.storage_dev))
         utils.runthis("VGCreate returned: %s", "sudo vgcreate %s %s" % (FLAGS.volume_group, FLAGS.storage_dev))
 
-<<<<<<< HEAD
-
-class FakeBlockStore(BlockStore):
-    def __init__(self):
-        super(FakeBlockStore, self).__init__()
-
-    def _init_volume_group(self):
-        pass
-
-    def _restart_exports(self):
-        pass
-
-
 class Volume(model.BasicModel):
-=======
-class Volume(datastore.RedisModel):
-    # TODO(joshua) Index of volumes by project
-    object_type = 'volume'
->>>>>>> 5e8337ae
 
     def __init__(self, volume_id=None):
         self.volume_id = volume_id
