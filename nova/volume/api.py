--- conflicted
+++ resolved
@@ -113,7 +113,13 @@
         if volume['status'] == "available":
             raise exception.ApiError(_("Volume is already detached"))
 
-<<<<<<< HEAD
+    def remove_from_compute(self, context, volume_id, host):
+        """Remove volume from specified compute host."""
+        rpc.call(context,
+                 self.db.queue_get_for(context, FLAGS.compute_topic, host),
+                 {"method": "remove_volume",
+                  "args": {'volume_id': volume_id}})
+
     def create_snapshot(self, context, volume_id, name, description):
         volume = self.get(context, volume_id)
         if volume['status'] != "available":
@@ -147,12 +153,4 @@
                  FLAGS.scheduler_topic,
                  {"method": "delete_snapshot",
                   "args": {"topic": FLAGS.volume_topic,
-                           "snapshot_id": snapshot_id}})
-=======
-    def remove_from_compute(self, context, volume_id, host):
-        """Remove volume from specified compute host."""
-        rpc.call(context,
-                 self.db.queue_get_for(context, FLAGS.compute_topic, host),
-                 {"method": "remove_volume",
-                  "args": {'volume_id': volume_id}})
->>>>>>> 0576766c
+                           "snapshot_id": snapshot_id}})