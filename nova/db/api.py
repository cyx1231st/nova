# vim: tabstop=4 shiftwidth=4 softtabstop=4

# Copyright 2010 United States Government as represented by the
# Administrator of the National Aeronautics and Space Administration.
# All Rights Reserved.
#
#    Licensed under the Apache License, Version 2.0 (the "License"); you may
#    not use this file except in compliance with the License. You may obtain
#    a copy of the License at
#
#         http://www.apache.org/licenses/LICENSE-2.0
#
#    Unless required by applicable law or agreed to in writing, software
#    distributed under the License is distributed on an "AS IS" BASIS, WITHOUT
#    WARRANTIES OR CONDITIONS OF ANY KIND, either express or implied. See the
#    License for the specific language governing permissions and limitations
#    under the License.
"""
Defines interface for DB access
"""

from nova import exception
from nova import flags
from nova import utils


FLAGS = flags.FLAGS
flags.DEFINE_string('db_backend', 'sqlalchemy',
                    'The backend to use for db')


IMPL = utils.LazyPluggable(FLAGS['db_backend'],
                           sqlalchemy='nova.db.sqlalchemy.api')


class NoMoreAddresses(exception.Error):
    """No more available addresses"""
    pass


class NoMoreBlades(exception.Error):
    """No more available blades"""
    pass


class NoMoreNetworks(exception.Error):
    """No more available networks"""
    pass


###################


def service_destroy(context, instance_id):
    """Destroy the service or raise if it does not exist."""
    return IMPL.service_destroy(context, instance_id)


def service_get(context, service_id):
    """Get an service or raise if it does not exist."""
    return IMPL.service_get(context, service_id)


def service_get_all_by_topic(context, topic):
    """Get all compute services for a given topic """
    return IMPL.service_get_all_by_topic(context, topic)


def service_get_all_compute_sorted(context):
    """Get all compute services sorted by instance count

    Returns a list of (Service, instance_count) tuples
    """
    return IMPL.service_get_all_compute_sorted(context)


def service_get_all_network_sorted(context):
    """Get all network services sorted by network count

    Returns a list of (Service, network_count) tuples
    """
    return IMPL.service_get_all_network_sorted(context)


def service_get_all_volume_sorted(context):
    """Get all volume services sorted by volume count

    Returns a list of (Service, volume_count) tuples
    """
    return IMPL.service_get_all_volume_sorted(context)


def service_get_by_args(context, host, binary):
    """Get the state of an service by node name and binary."""
    return IMPL.service_get_by_args(context, host, binary)


def service_create(context, values):
    """Create a service from the values dictionary."""
    return IMPL.service_create(context, values)


def service_update(context, service_id, values):
    """Set the given properties on an service and update it.

    Raises NotFound if service does not exist.

    """
    return IMPL.service_update(context, service_id, values)


###################


def floating_ip_allocate_address(context, host, project_id):
    """Allocate free floating ip and return the address.

    Raises if one is not available.
    """
    return IMPL.floating_ip_allocate_address(context, host, project_id)


def floating_ip_create(context, values):
    """Create a floating ip from the values dictionary."""
    return IMPL.floating_ip_create(context, values)


def floating_ip_count_by_project(context, project_id):
    """Count floating ips used by project."""
    return IMPL.floating_ip_count_by_project(context, project_id)


def floating_ip_deallocate(context, address):
    """Deallocate an floating ip by address"""
    return IMPL.floating_ip_deallocate(context, address)


def floating_ip_destroy(context, address):
    """Destroy the floating_ip or raise if it does not exist."""
    return IMPL.floating_ip_destroy(context, address)


def floating_ip_disassociate(context, address):
    """Disassociate an floating ip from a fixed ip by address.

    Returns the address of the existing fixed ip.
    """
    return IMPL.floating_ip_disassociate(context, address)


def floating_ip_fixed_ip_associate(context, floating_address, fixed_address):
    """Associate an floating ip to a fixed_ip by address."""
    return IMPL.floating_ip_fixed_ip_associate(context,
                                               floating_address,
                                               fixed_address)


def floating_ip_get_all(context):
    """Get all floating ips."""
    return IMPL.floating_ip_get_all(context)


def floating_ip_get_all_by_host(context, host):
    """Get all floating ips."""
    return IMPL.floating_ip_get_all_by_host(context, host)


def floating_ip_get_by_address(context, address):
    """Get a floating ip by address or raise if it doesn't exist."""
    return IMPL.floating_ip_get_by_address(context, address)


def floating_ip_get_instance(context, address):
    """Get an instance for a floating ip by address."""
    return IMPL.floating_ip_get_instance(context, address)


####################


def fixed_ip_associate(context, address, instance_id):
    """Associate fixed ip to instance.

    Raises if fixed ip is not available.
    """
    return IMPL.fixed_ip_associate(context, address, instance_id)


def fixed_ip_associate_pool(context, network_id, instance_id):
    """Find free ip in network and associate it to instance.

    Raises if one is not available.
    """
    return IMPL.fixed_ip_associate_pool(context, network_id, instance_id)


def fixed_ip_create(context, values):
    """Create a fixed ip from the values dictionary."""
    return IMPL.fixed_ip_create(context, values)


def fixed_ip_disassociate(context, address):
    """Disassociate a fixed ip from an instance by address."""
    return IMPL.fixed_ip_disassociate(context, address)


def fixed_ip_get_by_address(context, address):
    """Get a fixed ip by address or raise if it does not exist."""
    return IMPL.fixed_ip_get_by_address(context, address)


def fixed_ip_get_instance(context, address):
    """Get an instance for a fixed ip by address."""
    return IMPL.fixed_ip_get_instance(context, address)


def fixed_ip_get_network(context, address):
    """Get a network for a fixed ip by address."""
    return IMPL.fixed_ip_get_network(context, address)


def fixed_ip_update(context, address, values):
    """Create a fixed ip from the values dictionary."""
    return IMPL.fixed_ip_update(context, address, values)


####################


def instance_create(context, values):
    """Create an instance from the values dictionary."""
    return IMPL.instance_create(context, values)


def instance_data_get_for_project(context, project_id):
    """Get (instance_count, core_count) for project."""
    return IMPL.instance_data_get_for_project(context, project_id)


def instance_destroy(context, instance_id):
    """Destroy the instance or raise if it does not exist."""
    return IMPL.instance_destroy(context, instance_id)


def instance_get(context, instance_id):
    """Get an instance or raise if it does not exist."""
    return IMPL.instance_get(context, instance_id)


def instance_get_all(context):
    """Get all instances."""
    return IMPL.instance_get_all(context)


def instance_get_by_project(context, project_id):
    """Get all instance belonging to a project."""
    return IMPL.instance_get_by_project(context, project_id)


def instance_get_by_reservation(context, reservation_id):
    """Get all instance belonging to a reservation."""
    return IMPL.instance_get_by_reservation(context, reservation_id)


def instance_get_fixed_address(context, instance_id):
    """Get the fixed ip address of an instance."""
    return IMPL.instance_get_fixed_address(context, instance_id)


def instance_get_floating_address(context, instance_id):
    """Get the first floating ip address of an instance."""
    return IMPL.instance_get_floating_address(context, instance_id)


def instance_get_by_str(context, str_id):
    """Get an instance by string id."""
    return IMPL.instance_get_by_str(context, str_id)


def instance_is_vpn(context, instance_id):
    """True if instance is a vpn."""
    return IMPL.instance_is_vpn(context, instance_id)


def instance_set_state(context, instance_id, state, description=None):
    """Set the state of an instance."""
    return IMPL.instance_set_state(context, instance_id, state, description)


def instance_update(context, instance_id, values):
    """Set the given properties on an instance and update it.

    Raises NotFound if instance does not exist.

    """
    return IMPL.instance_update(context, instance_id, values)


def instance_add_security_group(context, instance_id, security_group_id):
    """Associate the given security group with the given instance"""
    return IMPL.instance_add_security_group(context, instance_id, security_group_id)


###################


def key_pair_create(context, values):
    """Create a key_pair from the values dictionary."""
    return IMPL.key_pair_create(context, values)


def key_pair_destroy(context, user_id, name):
    """Destroy the key_pair or raise if it does not exist."""
    return IMPL.key_pair_destroy(context, user_id, name)


def key_pair_destroy_all_by_user(context, user_id):
    """Destroy all key_pairs by user."""
    return IMPL.key_pair_destroy_all_by_user(context, user_id)


def key_pair_get(context, user_id, name):
    """Get a key_pair or raise if it does not exist."""
    return IMPL.key_pair_get(context, user_id, name)


def key_pair_get_all_by_user(context, user_id):
    """Get all key_pairs by user."""
    return IMPL.key_pair_get_all_by_user(context, user_id)


####################


def network_count(context):
    """Return the number of networks."""
    return IMPL.network_count(context)


def network_count_allocated_ips(context, network_id):
    """Return the number of allocated non-reserved ips in the network."""
    return IMPL.network_count_allocated_ips(context, network_id)


def network_count_available_ips(context, network_id):
    """Return the number of available ips in the network."""
    return IMPL.network_count_available_ips(context, network_id)


def network_count_reserved_ips(context, network_id):
    """Return the number of reserved ips in the network."""
    return IMPL.network_count_reserved_ips(context, network_id)


def network_create(context, values):
    """Create a network from the values dictionary."""
    return IMPL.network_create(context, values)


def network_create_fixed_ips(context, network_id, num_vpn_clients):
    """Create the ips for the network, reserving sepecified ips."""
    return IMPL.network_create_fixed_ips(context, network_id, num_vpn_clients)


def network_destroy(context, network_id):
    """Destroy the network or raise if it does not exist."""
    return IMPL.network_destroy(context, network_id)


def network_get(context, network_id):
    """Get an network or raise if it does not exist."""
    return IMPL.network_get(context, network_id)


# pylint: disable-msg=C0103
def network_get_associated_fixed_ips(context, network_id):
    """Get all network's ips that have been associated."""
    return IMPL.network_get_associated_fixed_ips(context, network_id)


def network_get_by_bridge(context, bridge):
    """Get an network or raise if it does not exist."""
    return IMPL.network_get_by_bridge(context, bridge)


def network_get_index(context, network_id):
    """Get non-conflicting index for network"""
    return IMPL.network_get_index(context, network_id)


def network_get_vpn_ip(context, network_id):
    """Get non-conflicting index for network"""
    return IMPL.network_get_vpn_ip(context, network_id)


def network_index_count(context):
    """Return count of network indexes"""
    return IMPL.network_index_count(context)


def network_index_create(context, values):
    """Create a network index from the values dict"""
    return IMPL.network_index_create(context, values)


def network_set_cidr(context, network_id, cidr):
    """Set the Classless Inner Domain Routing for the network"""
    return IMPL.network_set_cidr(context, network_id, cidr)


def network_set_host(context, network_id, host_id):
    """Safely set the host for network"""
    return IMPL.network_set_host(context, network_id, host_id)


def network_update(context, network_id, values):
    """Set the given properties on an network and update it.

    Raises NotFound if network does not exist.

    """
    return IMPL.network_update(context, network_id, values)


###################


def project_get_network(context, project_id):
    """Return the network associated with the project."""
    return IMPL.project_get_network(context, project_id)


###################


def queue_get_for(context, topic, physical_node_id):
    """Return a channel to send a message to a node with a topic."""
    return IMPL.queue_get_for(context, topic, physical_node_id)


###################


def export_device_count(context):
    """Return count of export devices."""
    return IMPL.export_device_count(context)


def export_device_create(context, values):
    """Create an export_device from the values dictionary."""
    return IMPL.export_device_create(context, values)


###################


def quota_create(context, values):
    """Create a quota from the values dictionary."""
    return IMPL.quota_create(context, values)


def quota_get(context, project_id):
    """Retrieve a quota or raise if it does not exist."""
    return IMPL.quota_get(context, project_id)


def quota_update(context, project_id, values):
    """Update a quota from the values dictionary."""
    return IMPL.quota_update(context, project_id, values)


def quota_destroy(context, project_id):
    """Destroy the quota or raise if it does not exist."""
    return IMPL.quota_destroy(context, project_id)


###################


def volume_allocate_shelf_and_blade(context, volume_id):
    """Atomically allocate a free shelf and blade from the pool."""
    return IMPL.volume_allocate_shelf_and_blade(context, volume_id)


def volume_attached(context, volume_id, instance_id, mountpoint):
    """Ensure that a volume is set as attached."""
    return IMPL.volume_attached(context, volume_id, instance_id, mountpoint)


def volume_create(context, values):
    """Create a volume from the values dictionary."""
    return IMPL.volume_create(context, values)


def volume_data_get_for_project(context, project_id):
    """Get (volume_count, gigabytes) for project."""
    return IMPL.volume_data_get_for_project(context, project_id)


def volume_destroy(context, volume_id):
    """Destroy the volume or raise if it does not exist."""
    return IMPL.volume_destroy(context, volume_id)


def volume_detached(context, volume_id):
    """Ensure that a volume is set as detached."""
    return IMPL.volume_detached(context, volume_id)


def volume_get(context, volume_id):
    """Get a volume or raise if it does not exist."""
    return IMPL.volume_get(context, volume_id)


def volume_get_all(context):
    """Get all volumes."""
    return IMPL.volume_get_all(context)


def volume_get_instance(context, volume_id):
    """Get the instance that a volume is attached to."""
    return IMPL.volume_get_instance(context, volume_id)


def volume_get_by_project(context, project_id):
    """Get all volumes belonging to a project."""
    return IMPL.volume_get_by_project(context, project_id)


def volume_get_by_str(context, str_id):
    """Get a volume by string id."""
    return IMPL.volume_get_by_str(context, str_id)


def volume_get_shelf_and_blade(context, volume_id):
    """Get the shelf and blade allocated to the volume."""
    return IMPL.volume_get_shelf_and_blade(context, volume_id)


def volume_update(context, volume_id, values):
    """Set the given properties on an volume and update it.

    Raises NotFound if volume does not exist.

    """
    return IMPL.volume_update(context, volume_id, values)


####################


def security_group_get_all(context):
    """Get all security groups"""
    return IMPL.security_group_get_all(context)


def security_group_get(context, security_group_id):
    """Get security group by its internal id"""
    return IMPL.security_group_get(context, security_group_id)


def security_group_get_by_name(context, project_id, group_name):
    """Returns a security group with the specified name from a project"""
    return IMPL.security_group_get_by_name(context, project_id, group_name)


def security_group_get_by_project(context, project_id):
    """Get all security groups belonging to a project"""
    return IMPL.security_group_get_by_project(context, project_id)


def security_group_get_by_instance(context, instance_id):
    """Get security groups to which the instance is assigned"""
    return IMPL.security_group_get_by_instance(context, instance_id)


def securitygroup_exists(context, project_id, group_name):
    """Indicates if a group name exists in a project"""
    return IMPL.security_group_exists(context, project_id, group_name)


def security_group_create(context, values):
    """Create a new security group"""
    return IMPL.security_group_create(context, values)
<<<<<<< HEAD
    
=======

>>>>>>> e78273f7

def security_group_destroy(context, security_group_id):
    """Deletes a security group"""
    return IMPL.security_group_destroy(context, security_group_id)


####################


def security_group_rule_create(context, values):
    """Create a new security group"""
    return IMPL.security_group_rule_create(context, values)


def security_group_rule_get_by_security_group(context, security_group_id):
    """Get all rules for a a given security group"""
    return IMPL.security_group_rule_get_by_security_group(context, security_group_id)

def security_group_rule_destroy(context, security_group_rule_id):
    """Deletes a security group rule"""
    return IMPL.security_group_rule_destroy(context, security_group_rule_id)<|MERGE_RESOLUTION|>--- conflicted
+++ resolved
@@ -582,11 +582,7 @@
 def security_group_create(context, values):
     """Create a new security group"""
     return IMPL.security_group_create(context, values)
-<<<<<<< HEAD
-    
-=======
-
->>>>>>> e78273f7
+
 
 def security_group_destroy(context, security_group_id):
     """Deletes a security group"""
