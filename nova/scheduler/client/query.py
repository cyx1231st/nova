--- conflicted
+++ resolved
@@ -105,11 +105,6 @@
     def notify_scheduler(self, context, compute, scheduler):
         self.scheduler_rpcapi.notify_scheduler(context, compute, scheduler)
 
-<<<<<<< HEAD
-    def send_commit(self, context, commit, compute, scheduler):
+    def send_commit(self, context, commit, compute, scheduler, seed):
         self.scheduler_rpcapi.send_commit(
-            context, commit, compute, scheduler)
-=======
-    def send_commit(self, context, compute, scheduler, seed):
-        self.scheduler_rpcapi.send_commit(context, compute, scheduler, seed)
->>>>>>> 2a78a587
+                context, commit, compute, scheduler, seed)