# vim: tabstop=4 shiftwidth=4 softtabstop=4

# Copyright 2010 United States Government as represented by the
# Administrator of the National Aeronautics and Space Administration.
# All Rights Reserved.
#
#    Licensed under the Apache License, Version 2.0 (the "License"); you may
#    not use this file except in compliance with the License. You may obtain
#    a copy of the License at
#
#         http://www.apache.org/licenses/LICENSE-2.0
#
#    Unless required by applicable law or agreed to in writing, software
#    distributed under the License is distributed on an "AS IS" BASIS, WITHOUT
#    WARRANTIES OR CONDITIONS OF ANY KIND, either express or implied. See the
#    License for the specific language governing permissions and limitations
#    under the License.

"""
Cloud Controller: Implementation of EC2 REST API calls, which are
dispatched to other nodes via AMQP RPC. State is via distributed
datastore.
"""

import base64
import datetime
import IPy
import re
import os

from nova import compute
from nova import context
from nova import crypto
from nova import db
from nova import exception
from nova import flags
from nova import log as logging
from nova import quota
from nova import network
from nova import rpc
from nova import utils
from nova import volume
from nova.compute import instance_types


FLAGS = flags.FLAGS

LOG = logging.getLogger("nova.api.cloud")

InvalidInputException = exception.InvalidInputException


def _gen_key(context, user_id, key_name):
    """Generate a key

    This is a module level method because it is slow and we need to defer
    it into a process pool."""
    # NOTE(vish): generating key pair is slow so check for legal
    #             creation before creating key_pair
    try:
        db.key_pair_get(context, user_id, key_name)
        raise exception.Duplicate("The key_pair %s already exists"
                                  % key_name)
    except exception.NotFound:
        pass
    private_key, public_key, fingerprint = crypto.generate_key_pair()
    key = {}
    key['user_id'] = user_id
    key['name'] = key_name
    key['public_key'] = public_key
    key['fingerprint'] = fingerprint
    db.key_pair_create(context, key)
    return {'private_key': private_key, 'fingerprint': fingerprint}


def ec2_id_to_id(ec2_id):
    """Convert an ec2 ID (i-[base 36 number]) to an instance id (int)"""
    return int(ec2_id[2:], 36)


def id_to_ec2_id(instance_id):
    """Convert an instance ID (int) to an ec2 ID (i-[base 36 number])"""
    digits = []
    while instance_id != 0:
        instance_id, remainder = divmod(instance_id, 36)
        digits.append('0123456789abcdefghijklmnopqrstuvwxyz'[remainder])
    return "i-%s" % ''.join(reversed(digits))


class CloudController(object):
    """ CloudController provides the critical dispatch between
 inbound API calls through the endpoint and messages
 sent to the other nodes.
"""
    def __init__(self):
        self.image_service = utils.import_object(FLAGS.image_service)
<<<<<<< HEAD
        self.compute_api = compute_api.ComputeAPI(
                network_manager=self.network_manager,
                image_service=self.image_service,
                hostname_factory=internal_id_to_ec2_id)
=======
        self.network_api = network.API()
        self.volume_api = volume.API()
        self.compute_api = compute.API(self.image_service, self.network_api,
                                       self.volume_api)
>>>>>>> 0ed247f3
        self.setup()

    def __str__(self):
        return 'CloudController'

    def setup(self):
        """ Ensure the keychains and folders exist. """
        # FIXME(ja): this should be moved to a nova-manage command,
        # if not setup throw exceptions instead of running
        # Create keys folder, if it doesn't exist
        if not os.path.exists(FLAGS.keys_path):
            os.makedirs(FLAGS.keys_path)
        # Gen root CA, if we don't have one
        root_ca_path = os.path.join(FLAGS.ca_path, FLAGS.ca_file)
        if not os.path.exists(root_ca_path):
            start = os.getcwd()
            os.chdir(FLAGS.ca_path)
            # TODO(vish): Do this with M2Crypto instead
            utils.runthis(_("Generating root CA: %s"), "sh genrootca.sh")
            os.chdir(start)

    def _get_mpi_data(self, context, project_id):
        result = {}
<<<<<<< HEAD
        for instance in self.compute_api.get_instances(context,
                                                       project_id=project_id):
=======
        for instance in self.compute_api.get_all(context,
                                                 project_id=project_id):
>>>>>>> 0ed247f3
            if instance['fixed_ip']:
                line = '%s slots=%d' % (instance['fixed_ip']['address'],
                                        instance['vcpus'])
                key = str(instance['key_name'])
                if key in result:
                    result[key].append(line)
                else:
                    result[key] = [line]
        return result

    def _trigger_refresh_security_group(self, context, security_group):
        nodes = set([instance['host'] for instance in security_group.instances
                       if instance['host'] is not None])
        for node in nodes:
            rpc.cast(context,
                     '%s.%s' % (FLAGS.compute_topic, node),
                     {"method": "refresh_security_group",
                      "args": {"security_group_id": security_group.id}})

    def get_metadata(self, address):
        ctxt = context.get_admin_context()
        instance_ref = self.compute_api.get_all(ctxt, fixed_ip=address)
        if instance_ref is None:
            return None
        mpi = self._get_mpi_data(ctxt, instance_ref['project_id'])
        if instance_ref['key_name']:
            keys = {'0': {'_name': instance_ref['key_name'],
                          'openssh-key': instance_ref['key_data']}}
        else:
            keys = ''
        hostname = instance_ref['hostname']
        floating_ip = db.instance_get_floating_address(ctxt,
                                                       instance_ref['id'])
        ec2_id = id_to_ec2_id(instance_ref['id'])
        data = {
            'user-data': base64.b64decode(instance_ref['user_data']),
            'meta-data': {
                'ami-id': instance_ref['image_id'],
                'ami-launch-index': instance_ref['launch_index'],
                'ami-manifest-path': 'FIXME',
                'block-device-mapping': {
                    # TODO(vish): replace with real data
                    'ami': 'sda1',
                    'ephemeral0': 'sda2',
                    'root': '/dev/sda1',
                    'swap': 'sda3'},
                'hostname': hostname,
                'instance-action': 'none',
                'instance-id': ec2_id,
                'instance-type': instance_ref['instance_type'],
                'local-hostname': hostname,
                'local-ipv4': address,
                'kernel-id': instance_ref['kernel_id'],
                # TODO(vish): real zone
                'placement': {'availability-zone': 'nova'},
                'public-hostname': hostname,
                'public-ipv4': floating_ip or '',
                'public-keys': keys,
                'ramdisk-id': instance_ref['ramdisk_id'],
                'reservation-id': instance_ref['reservation_id'],
                'security-groups': '',
                'mpi': mpi}}
        if False:  # TODO(vish): store ancestor ids
            data['ancestor-ami-ids'] = []
        if False:  # TODO(vish): store product codes
            data['product-codes'] = []
        return data

    def describe_availability_zones(self, context, **kwargs):
        if ('zone_name' in kwargs and
            'verbose' in kwargs['zone_name'] and
            context.is_admin):
            return self._describe_availability_zones_verbose(context,
                                                             **kwargs)
        else:
            return self._describe_availability_zones(context, **kwargs)

    def _describe_availability_zones(self, context, **kwargs):
        return {'availabilityZoneInfo': [{'zoneName': 'nova',
                                          'zoneState': 'available'}]}

    def _describe_availability_zones_verbose(self, context, **kwargs):
        rv = {'availabilityZoneInfo': [{'zoneName': 'nova',
                                        'zoneState': 'available'}]}

        services = db.service_get_all(context)
        now = db.get_time()
        hosts = []
        for host in [service['host'] for service in services]:
            if not host in hosts:
                hosts.append(host)
        for host in hosts:
            rv['availabilityZoneInfo'].append({'zoneName': '|- %s' % host,
                                               'zoneState': ''})
            hsvcs = [service for service in services \
                     if service['host'] == host]
            for svc in hsvcs:
                delta = now - (svc['updated_at'] or svc['created_at'])
                alive = (delta.seconds <= FLAGS.service_down_time)
                art = (alive and ":-)") or "XXX"
                active = 'enabled'
                if svc['disabled']:
                    active = 'disabled'
                rv['availabilityZoneInfo'].append({
                        'zoneName': '| |- %s' % svc['binary'],
                        'zoneState': '%s %s %s' % (active, art,
                                                   svc['updated_at'])})
        return rv

    def describe_regions(self, context, region_name=None, **kwargs):
        if FLAGS.region_list:
            regions = []
            for region in FLAGS.region_list:
                name, _sep, host = region.partition('=')
                endpoint = '%s://%s:%s%s' % (FLAGS.ec2_prefix,
                                             host,
                                             FLAGS.cc_port,
                                             FLAGS.ec2_suffix)
                regions.append({'regionName': name,
                                'regionEndpoint': endpoint})
        else:
            regions = [{'regionName': 'nova',
                        'regionEndpoint': '%s://%s:%s%s' % (FLAGS.ec2_prefix,
                                                            FLAGS.cc_host,
                                                            FLAGS.cc_port,
                                                            FLAGS.ec2_suffix)}]

    def describe_snapshots(self,
                           context,
                           snapshot_id=None,
                           owner=None,
                           restorable_by=None,
                           **kwargs):
        return {'snapshotSet': [{'snapshotId': 'fixme',
                                 'volumeId': 'fixme',
                                 'status': 'fixme',
                                 'startTime': 'fixme',
                                 'progress': 'fixme',
                                 'ownerId': 'fixme',
                                 'volumeSize': 0,
                                 'description': 'fixme'}]}

    def describe_key_pairs(self, context, key_name=None, **kwargs):
        key_pairs = db.key_pair_get_all_by_user(context, context.user.id)
        if not key_name is None:
            key_pairs = [x for x in key_pairs if x['name'] in key_name]

        result = []
        for key_pair in key_pairs:
            # filter out the vpn keys
            suffix = FLAGS.vpn_key_suffix
            if context.user.is_admin() or \
               not key_pair['name'].endswith(suffix):
                result.append({
                    'keyName': key_pair['name'],
                    'keyFingerprint': key_pair['fingerprint'],
                })

        return {'keypairsSet': result}

    def create_key_pair(self, context, key_name, **kwargs):
        LOG.audit(_("Create key pair %s"), key_name, context=context)
        data = _gen_key(context, context.user.id, key_name)
        return {'keyName': key_name,
                'keyFingerprint': data['fingerprint'],
                'keyMaterial': data['private_key']}
        # TODO(vish): when context is no longer an object, pass it here

    def delete_key_pair(self, context, key_name, **kwargs):
        LOG.audit(_("Delete key pair %s"), key_name, context=context)
        try:
            db.key_pair_destroy(context, context.user.id, key_name)
        except exception.NotFound:
            # aws returns true even if the key doesn't exist
            pass
        return True

    def describe_security_groups(self, context, group_name=None, **kwargs):
        self.compute_api.ensure_default_security_group(context)
        if context.user.is_admin():
            groups = db.security_group_get_all(context)
        else:
            groups = db.security_group_get_by_project(context,
                                                      context.project_id)
        groups = [self._format_security_group(context, g) for g in groups]
        if not group_name is None:
            groups = [g for g in groups if g.name in group_name]

        return {'securityGroupInfo': groups}

    def _format_security_group(self, context, group):
        g = {}
        g['groupDescription'] = group.description
        g['groupName'] = group.name
        g['ownerId'] = group.project_id
        g['ipPermissions'] = []
        for rule in group.rules:
            r = {}
            r['ipProtocol'] = rule.protocol
            r['fromPort'] = rule.from_port
            r['toPort'] = rule.to_port
            r['groups'] = []
            r['ipRanges'] = []
            if rule.group_id:
                source_group = db.security_group_get(context, rule.group_id)
                r['groups'] += [{'groupName': source_group.name,
                                 'userId': source_group.project_id}]
            else:
                r['ipRanges'] += [{'cidrIp': rule.cidr}]
            g['ipPermissions'] += [r]
        return g

    def _revoke_rule_args_to_dict(self, context, to_port=None, from_port=None,
                                  ip_protocol=None, cidr_ip=None, user_id=None,
                                  source_security_group_name=None,
                                  source_security_group_owner_id=None):

        values = {}

        if source_security_group_name:
            source_project_id = self._get_source_project_id(context,
                source_security_group_owner_id)

            source_security_group = \
                    db.security_group_get_by_name(context.elevated(),
                                                  source_project_id,
                                                  source_security_group_name)
            values['group_id'] = source_security_group['id']
        elif cidr_ip:
            # If this fails, it throws an exception. This is what we want.
            IPy.IP(cidr_ip)
            values['cidr'] = cidr_ip
        else:
            values['cidr'] = '0.0.0.0/0'

        if ip_protocol and from_port and to_port:
            from_port = int(from_port)
            to_port = int(to_port)
            ip_protocol = str(ip_protocol)

            if ip_protocol.upper() not in ['TCP', 'UDP', 'ICMP']:
                raise InvalidInputException(_('%s is not a valid ipProtocol') %
                                            (ip_protocol,))
            if ((min(from_port, to_port) < -1) or
                (max(from_port, to_port) > 65535)):
                raise InvalidInputException(_('Invalid port range'))

            values['protocol'] = ip_protocol
            values['from_port'] = from_port
            values['to_port'] = to_port
        else:
            # If cidr based filtering, protocol and ports are mandatory
            if 'cidr' in values:
                return None

        return values

    def _security_group_rule_exists(self, security_group, values):
        """Indicates whether the specified rule values are already
           defined in the given security group.
        """
        for rule in security_group.rules:
            if 'group_id' in values:
                if rule['group_id'] == values['group_id']:
                    return True
            else:
                is_duplicate = True
                for key in ('cidr', 'from_port', 'to_port', 'protocol'):
                    if rule[key] != values[key]:
                        is_duplicate = False
                        break
                if is_duplicate:
                    return True
        return False

    def revoke_security_group_ingress(self, context, group_name, **kwargs):
        LOG.audit(_("Revoke security group ingress %s"), group_name,
                  context=context)
        self.compute_api.ensure_default_security_group(context)
        security_group = db.security_group_get_by_name(context,
                                                       context.project_id,
                                                       group_name)

        criteria = self._revoke_rule_args_to_dict(context, **kwargs)
        if criteria == None:
            raise exception.ApiError(_("No rule for the specified "
                                       "parameters."))

        for rule in security_group.rules:
            match = True
            for (k, v) in criteria.iteritems():
                if getattr(rule, k, False) != v:
                    match = False
            if match:
                db.security_group_rule_destroy(context, rule['id'])
                self._trigger_refresh_security_group(context, security_group)
                return True
        raise exception.ApiError(_("No rule for the specified parameters."))

    # TODO(soren): This has only been tested with Boto as the client.
    #              Unfortunately, it seems Boto is using an old API
    #              for these operations, so support for newer API versions
    #              is sketchy.
    def authorize_security_group_ingress(self, context, group_name, **kwargs):
        LOG.audit(_("Authorize security group ingress %s"), group_name,
                  context=context)
        self.compute_api.ensure_default_security_group(context)
        security_group = db.security_group_get_by_name(context,
                                                       context.project_id,
                                                       group_name)

        values = self._revoke_rule_args_to_dict(context, **kwargs)
        values['parent_group_id'] = security_group.id

        if self._security_group_rule_exists(security_group, values):
            raise exception.ApiError(_('This rule already exists in group %s')
                                     % group_name)

        security_group_rule = db.security_group_rule_create(context, values)

        self._trigger_refresh_security_group(context, security_group)

        return True

    def _get_source_project_id(self, context, source_security_group_owner_id):
        if source_security_group_owner_id:
        # Parse user:project for source group.
            source_parts = source_security_group_owner_id.split(':')

            # If no project name specified, assume it's same as user name.
            # Since we're looking up by project name, the user name is not
            # used here.  It's only read for EC2 API compatibility.
            if len(source_parts) == 2:
                source_project_id = source_parts[1]
            else:
                source_project_id = source_parts[0]
        else:
            source_project_id = context.project_id

        return source_project_id

    def create_security_group(self, context, group_name, group_description):
        LOG.audit(_("Create Security Group %s"), group_name, context=context)
        self.compute_api.ensure_default_security_group(context)
        if db.security_group_exists(context, context.project_id, group_name):
            raise exception.ApiError(_('group %s already exists') % group_name)

        group = {'user_id': context.user.id,
                 'project_id': context.project_id,
                 'name': group_name,
                 'description': group_description}
        group_ref = db.security_group_create(context, group)

        return {'securityGroupSet': [self._format_security_group(context,
                                                                 group_ref)]}

    def delete_security_group(self, context, group_name, **kwargs):
        LOG.audit(_("Delete security group %s"), group_name, context=context)
        security_group = db.security_group_get_by_name(context,
                                                       context.project_id,
                                                       group_name)
        db.security_group_destroy(context, security_group.id)
        return True

    def get_console_output(self, context, instance_id, **kwargs):
        LOG.audit(_("Get console output for instance %s"), instance_id,
                  context=context)
        # instance_id is passed in as a list of instances
        ec2_id = instance_id[0]
<<<<<<< HEAD
        internal_id = ec2_id_to_internal_id(ec2_id)
        instance_ref = self.compute_api.get_instance(context,
                                                     instance_id=internal_id)
=======
        instance_id = ec2_id_to_id(ec2_id)
        instance_ref = self.compute_api.get(context, instance_id)
>>>>>>> 0ed247f3
        output = rpc.call(context,
                          '%s.%s' % (FLAGS.compute_topic,
                                     instance_ref['host']),
                          {"method": "get_console_output",
                           "args": {"instance_id": instance_ref['id']}})

        now = datetime.datetime.utcnow()
        return {"InstanceId": ec2_id,
                "Timestamp": now,
                "output": base64.b64encode(output)}

    def describe_volumes(self, context, volume_id=None, **kwargs):
        volumes = self.volume_api.get_all(context)
        # NOTE(vish): volume_id is an optional list of volume ids to filter by.
        volumes = [self._format_volume(context, v) for v in volumes
                   if volume_id is None or v['id'] in volume_id]
        return {'volumeSet': volumes}

    def _format_volume(self, context, volume):
        instance_ec2_id = None
        instance_data = None
        if volume.get('instance', None):
            instance_id = volume['instance']['id']
            instance_ec2_id = id_to_ec2_id(instance_id)
            instance_data = '%s[%s]' % (instance_ec2_id,
                                        volume['instance']['host'])
        v = {}
        v['volumeId'] = volume['id']
        v['status'] = volume['status']
        v['size'] = volume['size']
        v['availabilityZone'] = volume['availability_zone']
        v['createTime'] = volume['created_at']
        if context.is_admin:
            v['status'] = '%s (%s, %s, %s, %s)' % (
                volume['status'],
                volume['user_id'],
                volume['host'],
                instance_data,
                volume['mountpoint'])
        if volume['attach_status'] == 'attached':
            v['attachmentSet'] = [{'attachTime': volume['attach_time'],
                                   'deleteOnTermination': False,
                                   'device': volume['mountpoint'],
                                   'instanceId': instance_ec2_id,
                                   'status': 'attached',
                                   'volume_id': volume['ec2_id']}]
        else:
            v['attachmentSet'] = [{}]

        v['display_name'] = volume['display_name']
        v['display_description'] = volume['display_description']
        return v

    def create_volume(self, context, size, **kwargs):
        LOG.audit(_("Create volume of %s GB"), size, context=context)
        volume = self.volume_api.create(context, size,
                                        kwargs.get('display_name'),
                                        kwargs.get('display_description'))
        # TODO(vish): Instance should be None at db layer instead of
        #             trying to lazy load, but for now we turn it into
        #             a dict to avoid an error.
        return {'volumeSet': [self._format_volume(context, dict(volume_ref))]}

    def delete_volume(self, context, volume_id, **kwargs):
        self.volume_api.delete(context, volume_id)
        return True

    def update_volume(self, context, volume_id, **kwargs):
        updatable_fields = ['display_name', 'display_description']
        changes = {}
        for field in updatable_fields:
            if field in kwargs:
                changes[field] = kwargs[field]
        if changes:
            self.volume_api.update(context, volume_id, kwargs)
        return True

    def attach_volume(self, context, volume_id, instance_id, device, **kwargs):
<<<<<<< HEAD
        volume_ref = db.volume_get_by_ec2_id(context, volume_id)
        if not re.match("^/dev/[a-z]d[a-z]+$", device):
            raise exception.ApiError(_("Invalid device specified: %s. "
                                     "Example device: /dev/vdb") % device)
        # TODO(vish): abstract status checking?
        if volume_ref['status'] != "available":
            raise exception.ApiError(_("Volume status must be available"))
        if volume_ref['attach_status'] == "attached":
            raise exception.ApiError(_("Volume is already attached"))
        internal_id = ec2_id_to_internal_id(instance_id)
        instance_ref = self.compute_api.get_instance(context,
                                                     instance_id=internal_id)
        host = instance_ref['host']
        rpc.cast(context,
                 db.queue_get_for(context, FLAGS.compute_topic, host),
                 {"method": "attach_volume",
                  "args": {"volume_id": volume_ref['id'],
                           "instance_id": instance_ref['id'],
                           "mountpoint": device}})
        return {'attachTime': volume_ref['attach_time'],
                'device': volume_ref['mountpoint'],
                'instanceId': instance_ref['id'],
=======
        LOG.audit(_("Attach volume %s to instacne %s at %s"), volume_id,
                  instance_id, device, context=context)
        self.compute_api.attach_volume(context, instance_id, volume_id, device)
        volume = self.volume_api.get(context, volume_id)
        return {'attachTime': volume['attach_time'],
                'device': volume['mountpoint'],
                'instanceId': instance_id,
>>>>>>> 0ed247f3
                'requestId': context.request_id,
                'status': volume['attach_status'],
                'volumeId': volume_id}

    def detach_volume(self, context, volume_id, **kwargs):
        LOG.audit(_("Detach volume %s"), volume_id, context=context)
        volume = self.volume_api.get(context, volume_id)
        instance = self.compute_api.detach_volume(context, volume_id)
        return {'attachTime': volume['attach_time'],
                'device': volume['mountpoint'],
                'instanceId': id_to_ec2_id(instance['id']),
                'requestId': context.request_id,
                'status': volume['attach_status'],
                'volumeId': volume_id}

    def _convert_to_set(self, lst, label):
        if lst == None or lst == []:
            return None
        if not isinstance(lst, list):
            lst = [lst]
        return [{label: x} for x in lst]

    def describe_instances(self, context, **kwargs):
        return self._format_describe_instances(context)

    def _format_describe_instances(self, context):
        return {'reservationSet': self._format_instances(context)}

    def _format_run_instances(self, context, reservation_id):
        i = self._format_instances(context, reservation_id=reservation_id)
        assert len(i) == 1
        return i[0]

    def _format_instances(self, context, **kwargs):
        reservations = {}
        instances = self.compute_api.get_all(context, **kwargs)
        for instance in instances:
            if not context.user.is_admin():
                if instance['image_id'] == FLAGS.vpn_image_id:
                    continue
            i = {}
            instance_id = instance['id']
            ec2_id = id_to_ec2_id(instance_id)
            i['instanceId'] = ec2_id
            i['imageId'] = instance['image_id']
            i['instanceState'] = {
                'code': instance['state'],
                'name': instance['state_description']}
            fixed_addr = None
            floating_addr = None
            if instance['fixed_ip']:
                fixed_addr = instance['fixed_ip']['address']
                if instance['fixed_ip']['floating_ips']:
                    fixed = instance['fixed_ip']
                    floating_addr = fixed['floating_ips'][0]['address']
            i['privateDnsName'] = fixed_addr
            i['publicDnsName'] = floating_addr
            i['dnsName'] = i['publicDnsName'] or i['privateDnsName']
            i['keyName'] = instance['key_name']
            if context.user.is_admin():
                i['keyName'] = '%s (%s, %s)' % (i['keyName'],
                    instance['project_id'],
                    instance['host'])
            i['productCodesSet'] = self._convert_to_set([], 'product_codes')
            i['instanceType'] = instance['instance_type']
            i['launchTime'] = instance['created_at']
            i['amiLaunchIndex'] = instance['launch_index']
            i['displayName'] = instance['display_name']
            i['displayDescription'] = instance['display_description']
            if instance['reservation_id'] not in reservations:
                r = {}
                r['reservationId'] = instance['reservation_id']
                r['ownerId'] = instance['project_id']
                r['groupSet'] = self._convert_to_set([], 'groups')
                r['instancesSet'] = []
                reservations[instance['reservation_id']] = r
            reservations[instance['reservation_id']]['instancesSet'].append(i)

        return list(reservations.values())

    def describe_addresses(self, context, **kwargs):
        return self.format_addresses(context)

    def format_addresses(self, context):
        addresses = []
        if context.user.is_admin():
            iterator = db.floating_ip_get_all(context)
        else:
            iterator = db.floating_ip_get_all_by_project(context,
                                                         context.project_id)
        for floating_ip_ref in iterator:
            address = floating_ip_ref['address']
            ec2_id = None
            if (floating_ip_ref['fixed_ip']
                and floating_ip_ref['fixed_ip']['instance']):
                instance_id = floating_ip_ref['fixed_ip']['instance']['ec2_id']
                ec2_id = id_to_ec2_id(instance_id)
            address_rv = {'public_ip': address,
                          'instance_id': ec2_id}
            if context.user.is_admin():
                details = "%s (%s)" % (address_rv['instance_id'],
                                       floating_ip_ref['project_id'])
                address_rv['instance_id'] = details
            addresses.append(address_rv)
        return {'addressesSet': addresses}

    def allocate_address(self, context, **kwargs):
        LOG.audit(_("Allocate address"), context=context)
        public_ip = self.network_api.allocate_floating_ip(context)
        return {'addressSet': [{'publicIp': public_ip}]}

    def release_address(self, context, public_ip, **kwargs):
        LOG.audit(_("Release address %s"), public_ip, context=context)
        self.network_api.release_floating_ip(context, public_ip)
        return {'releaseResponse': ["Address released."]}

    def associate_address(self, context, instance_id, public_ip, **kwargs):
<<<<<<< HEAD
        internal_id = ec2_id_to_internal_id(instance_id)
        instance_ref = self.compute_api.get_instance(context,
                                                     instance_id=internal_id)
        fixed_address = db.instance_get_fixed_address(context,
                                                      instance_ref['id'])
        floating_ip_ref = db.floating_ip_get_by_address(context, public_ip)
        # NOTE(vish): Perhaps we should just pass this on to compute and
        #             let compute communicate with network.
        network_topic = self.compute_api.get_network_topic(
                context, instance_id=internal_id)
        rpc.cast(context,
                 network_topic,
                 {"method": "associate_floating_ip",
                  "args": {"floating_address": floating_ip_ref['address'],
                           "fixed_address": fixed_address}})
=======
        LOG.audit(_("Associate address %s to instance %s"), public_ip,
                  instance_id, context=context)
        instance_id = ec2_id_to_id(instance_id)
        self.compute_api.associate_floating_ip(context, instance_id, public_ip)
>>>>>>> 0ed247f3
        return {'associateResponse': ["Address associated."]}

    def disassociate_address(self, context, public_ip, **kwargs):
        LOG.audit(_("Disassociate address %s"), public_ip, context=context)
        self.network_api.disassociate_floating_ip(context, public_ip)
        return {'disassociateResponse': ["Address disassociated."]}

    def run_instances(self, context, **kwargs):
        max_count = int(kwargs.get('max_count', 1))
<<<<<<< HEAD
        instances = self.compute_api.create_instances(context,
            instance_type=instance_types.get_by_type(
                    kwargs.get('instance_type', None)),
            image_id=kwargs['image_id'],
=======
        instances = self.compute_api.create(context,
            instance_types.get_by_type(kwargs.get('instance_type', None)),
            kwargs['image_id'],
>>>>>>> 0ed247f3
            min_count=int(kwargs.get('min_count', max_count)),
            max_count=max_count,
            kernel_id=kwargs.get('kernel_id', None),
            ramdisk_id=kwargs.get('ramdisk_id'),
            display_name=kwargs.get('display_name'),
            display_description=kwargs.get('display_description'),
            key_name=kwargs.get('key_name'),
            user_data=kwargs.get('user_data'),
            security_group=kwargs.get('security_group'),
            availability_zone=kwargs.get('placement', {}).get(
<<<<<<< HEAD
                                  'AvailabilityZone'))
=======
                                  'AvailabilityZone'),
            generate_hostname=id_to_ec2_id)
>>>>>>> 0ed247f3
        return self._format_run_instances(context,
                                          instances[0]['reservation_id'])

    def terminate_instances(self, context, instance_id, **kwargs):
        """Terminate each instance in instance_id, which is a list of ec2 ids.
        instance_id is a kwarg so its name cannot be modified."""
        LOG.debug(_("Going to start terminating instances"))
        for ec2_id in instance_id:
<<<<<<< HEAD
            internal_id = ec2_id_to_internal_id(ec2_id)
            self.compute_api.delete_instance(context, instance_id=internal_id)
=======
            instance_id = ec2_id_to_id(ec2_id)
            self.compute_api.delete(context, instance_id)
>>>>>>> 0ed247f3
        return True

    def reboot_instances(self, context, instance_id, **kwargs):
        """instance_id is a list of instance ids"""
        LOG.audit(_("Reboot instance %r"), instance_id, context=context)
        for ec2_id in instance_id:
<<<<<<< HEAD
            internal_id = ec2_id_to_internal_id(ec2_id)
            self.compute_api.reboot(context, instance_id=internal_id)
=======
            instance_id = ec2_id_to_id(ec2_id)
            self.compute_api.reboot(context, instance_id)
>>>>>>> 0ed247f3
        return True

    def rescue_instance(self, context, instance_id, **kwargs):
        """This is an extension to the normal ec2_api"""
<<<<<<< HEAD
        internal_id = ec2_id_to_internal_id(instance_id)
        self.compute_api.rescue(context, instance_id=internal_id)
=======
        instance_id = ec2_id_to_id(instance_id)
        self.compute_api.rescue(context, instance_id)
>>>>>>> 0ed247f3
        return True

    def unrescue_instance(self, context, instance_id, **kwargs):
        """This is an extension to the normal ec2_api"""
<<<<<<< HEAD
        internal_id = ec2_id_to_internal_id(instance_id)
        self.compute_api.unrescue(context, instance_id=internal_id)
=======
        instance_id = ec2_id_to_id(instance_id)
        self.compute_api.unrescue(context, instance_id)
>>>>>>> 0ed247f3
        return True

    def update_instance(self, context, ec2_id, **kwargs):
        updatable_fields = ['display_name', 'display_description']
        changes = {}
        for field in updatable_fields:
            if field in kwargs:
                changes[field] = kwargs[field]
        if changes:
<<<<<<< HEAD
            internal_id = ec2_id_to_internal_id(ec2_id)
            inst = self.compute_api.get_instance(context,
                                                 instance_id=internal_id)
            db.instance_update(context, inst['id'], kwargs)
        return True

    def delete_volume(self, context, volume_id, **kwargs):
        # TODO: return error if not authorized
        volume_ref = db.volume_get_by_ec2_id(context, volume_id)
        if volume_ref['status'] != "available":
            raise exception.ApiError(_("Volume status must be available"))
        now = datetime.datetime.utcnow()
        db.volume_update(context, volume_ref['id'], {'status': 'deleting',
                                                     'terminated_at': now})
        host = volume_ref['host']
        rpc.cast(context,
                 db.queue_get_for(context, FLAGS.volume_topic, host),
                            {"method": "delete_volume",
                             "args": {"volume_id": volume_ref['id']}})
=======
            instance_id = ec2_id_to_id(ec2_id)
            self.compute_api.update(context, instance_id, **kwargs)
>>>>>>> 0ed247f3
        return True

    def describe_images(self, context, image_id=None, **kwargs):
        # Note: image_id is a list!
        images = self.image_service.index(context)
        if image_id:
            images = filter(lambda x: x['imageId'] in image_id, images)
        return {'imagesSet': images}

    def deregister_image(self, context, image_id, **kwargs):
        LOG.audit(_("De-registering image %s"), image_id, context=context)
        self.image_service.deregister(context, image_id)
        return {'imageId': image_id}

    def register_image(self, context, image_location=None, **kwargs):
        if image_location is None and 'name' in kwargs:
            image_location = kwargs['name']
        image_id = self.image_service.register(context, image_location)
        LOG.audit(_("Registered image %s with id %s"), image_location,
                  image_id, context=context)
        return {'imageId': image_id}

    def describe_image_attribute(self, context, image_id, attribute, **kwargs):
        if attribute != 'launchPermission':
            raise exception.ApiError(_('attribute not supported: %s')
                                     % attribute)
        try:
            image = self.image_service.show(context, image_id)
        except IndexError:
            raise exception.ApiError(_('invalid id: %s') % image_id)
        result = {'image_id': image_id, 'launchPermission': []}
        if image['isPublic']:
            result['launchPermission'].append({'group': 'all'})
        return result

    def modify_image_attribute(self, context, image_id, attribute,
                               operation_type, **kwargs):
        # TODO(devcamcar): Support users and groups other than 'all'.
        if attribute != 'launchPermission':
            raise exception.ApiError(_('attribute not supported: %s')
                                     % attribute)
        if not 'user_group' in kwargs:
            raise exception.ApiError(_('user or group not specified'))
        if len(kwargs['user_group']) != 1 and kwargs['user_group'][0] != 'all':
            raise exception.ApiError(_('only group "all" is supported'))
        if not operation_type in ['add', 'remove']:
            raise exception.ApiError(_('operation_type must be add or remove'))
        LOG.audit(_("Updating image %s publicity"), image_id, context=context)
        return self.image_service.modify(context, image_id, operation_type)

    def update_image(self, context, image_id, **kwargs):
        result = self.image_service.update(context, image_id, dict(kwargs))
        return result<|MERGE_RESOLUTION|>--- conflicted
+++ resolved
@@ -94,17 +94,13 @@
 """
     def __init__(self):
         self.image_service = utils.import_object(FLAGS.image_service)
-<<<<<<< HEAD
-        self.compute_api = compute_api.ComputeAPI(
-                network_manager=self.network_manager,
-                image_service=self.image_service,
-                hostname_factory=internal_id_to_ec2_id)
-=======
         self.network_api = network.API()
         self.volume_api = volume.API()
-        self.compute_api = compute.API(self.image_service, self.network_api,
-                                       self.volume_api)
->>>>>>> 0ed247f3
+        self.compute_api = compute.API(
+                network_api=self.network_api,
+                image_service=self.image_service,
+                volume_api=self.volume_api,
+                hostname_factory=id_to_ec2_id)
         self.setup()
 
     def __str__(self):
@@ -128,13 +124,8 @@
 
     def _get_mpi_data(self, context, project_id):
         result = {}
-<<<<<<< HEAD
-        for instance in self.compute_api.get_instances(context,
-                                                       project_id=project_id):
-=======
         for instance in self.compute_api.get_all(context,
                                                  project_id=project_id):
->>>>>>> 0ed247f3
             if instance['fixed_ip']:
                 line = '%s slots=%d' % (instance['fixed_ip']['address'],
                                         instance['vcpus'])
@@ -504,14 +495,8 @@
                   context=context)
         # instance_id is passed in as a list of instances
         ec2_id = instance_id[0]
-<<<<<<< HEAD
-        internal_id = ec2_id_to_internal_id(ec2_id)
-        instance_ref = self.compute_api.get_instance(context,
-                                                     instance_id=internal_id)
-=======
         instance_id = ec2_id_to_id(ec2_id)
-        instance_ref = self.compute_api.get(context, instance_id)
->>>>>>> 0ed247f3
+        instance_ref = self.compute_api.get(context, instance_id=instance_id)
         output = rpc.call(context,
                           '%s.%s' % (FLAGS.compute_topic,
                                      instance_ref['host']),
@@ -576,7 +561,7 @@
         return {'volumeSet': [self._format_volume(context, dict(volume_ref))]}
 
     def delete_volume(self, context, volume_id, **kwargs):
-        self.volume_api.delete(context, volume_id)
+        self.volume_api.delete(context, volume_id=volume_id)
         return True
 
     def update_volume(self, context, volume_id, **kwargs):
@@ -590,38 +575,16 @@
         return True
 
     def attach_volume(self, context, volume_id, instance_id, device, **kwargs):
-<<<<<<< HEAD
-        volume_ref = db.volume_get_by_ec2_id(context, volume_id)
-        if not re.match("^/dev/[a-z]d[a-z]+$", device):
-            raise exception.ApiError(_("Invalid device specified: %s. "
-                                     "Example device: /dev/vdb") % device)
-        # TODO(vish): abstract status checking?
-        if volume_ref['status'] != "available":
-            raise exception.ApiError(_("Volume status must be available"))
-        if volume_ref['attach_status'] == "attached":
-            raise exception.ApiError(_("Volume is already attached"))
-        internal_id = ec2_id_to_internal_id(instance_id)
-        instance_ref = self.compute_api.get_instance(context,
-                                                     instance_id=internal_id)
-        host = instance_ref['host']
-        rpc.cast(context,
-                 db.queue_get_for(context, FLAGS.compute_topic, host),
-                 {"method": "attach_volume",
-                  "args": {"volume_id": volume_ref['id'],
-                           "instance_id": instance_ref['id'],
-                           "mountpoint": device}})
-        return {'attachTime': volume_ref['attach_time'],
-                'device': volume_ref['mountpoint'],
-                'instanceId': instance_ref['id'],
-=======
-        LOG.audit(_("Attach volume %s to instacne %s at %s"), volume_id,
+        LOG.audit(_("Attach volume %s to instance %s at %s"), volume_id,
                   instance_id, device, context=context)
-        self.compute_api.attach_volume(context, instance_id, volume_id, device)
+        self.compute_api.attach_volume(context,
+                                       instance_id=instance_id,
+                                       volume_id=volume_id,
+                                       device=device)
         volume = self.volume_api.get(context, volume_id)
         return {'attachTime': volume['attach_time'],
                 'device': volume['mountpoint'],
                 'instanceId': instance_id,
->>>>>>> 0ed247f3
                 'requestId': context.request_id,
                 'status': volume['attach_status'],
                 'volumeId': volume_id}
@@ -629,7 +592,7 @@
     def detach_volume(self, context, volume_id, **kwargs):
         LOG.audit(_("Detach volume %s"), volume_id, context=context)
         volume = self.volume_api.get(context, volume_id)
-        instance = self.compute_api.detach_volume(context, volume_id)
+        instance = self.compute_api.detach_volume(context, volume_id=volume_id)
         return {'attachTime': volume['attach_time'],
                 'device': volume['mountpoint'],
                 'instanceId': id_to_ec2_id(instance['id']),
@@ -739,28 +702,12 @@
         return {'releaseResponse': ["Address released."]}
 
     def associate_address(self, context, instance_id, public_ip, **kwargs):
-<<<<<<< HEAD
-        internal_id = ec2_id_to_internal_id(instance_id)
-        instance_ref = self.compute_api.get_instance(context,
-                                                     instance_id=internal_id)
-        fixed_address = db.instance_get_fixed_address(context,
-                                                      instance_ref['id'])
-        floating_ip_ref = db.floating_ip_get_by_address(context, public_ip)
-        # NOTE(vish): Perhaps we should just pass this on to compute and
-        #             let compute communicate with network.
-        network_topic = self.compute_api.get_network_topic(
-                context, instance_id=internal_id)
-        rpc.cast(context,
-                 network_topic,
-                 {"method": "associate_floating_ip",
-                  "args": {"floating_address": floating_ip_ref['address'],
-                           "fixed_address": fixed_address}})
-=======
         LOG.audit(_("Associate address %s to instance %s"), public_ip,
                   instance_id, context=context)
         instance_id = ec2_id_to_id(instance_id)
-        self.compute_api.associate_floating_ip(context, instance_id, public_ip)
->>>>>>> 0ed247f3
+        self.compute_api.associate_floating_ip(context,
+                                               instance_id=instance_id,
+                                               address=public_ip)
         return {'associateResponse': ["Address associated."]}
 
     def disassociate_address(self, context, public_ip, **kwargs):
@@ -770,16 +717,10 @@
 
     def run_instances(self, context, **kwargs):
         max_count = int(kwargs.get('max_count', 1))
-<<<<<<< HEAD
-        instances = self.compute_api.create_instances(context,
+        instances = self.compute_api.create(context,
             instance_type=instance_types.get_by_type(
-                    kwargs.get('instance_type', None)),
+                kwargs.get('instance_type', None)),
             image_id=kwargs['image_id'],
-=======
-        instances = self.compute_api.create(context,
-            instance_types.get_by_type(kwargs.get('instance_type', None)),
-            kwargs['image_id'],
->>>>>>> 0ed247f3
             min_count=int(kwargs.get('min_count', max_count)),
             max_count=max_count,
             kernel_id=kwargs.get('kernel_id', None),
@@ -790,12 +731,7 @@
             user_data=kwargs.get('user_data'),
             security_group=kwargs.get('security_group'),
             availability_zone=kwargs.get('placement', {}).get(
-<<<<<<< HEAD
                                   'AvailabilityZone'))
-=======
-                                  'AvailabilityZone'),
-            generate_hostname=id_to_ec2_id)
->>>>>>> 0ed247f3
         return self._format_run_instances(context,
                                           instances[0]['reservation_id'])
 
@@ -804,48 +740,28 @@
         instance_id is a kwarg so its name cannot be modified."""
         LOG.debug(_("Going to start terminating instances"))
         for ec2_id in instance_id:
-<<<<<<< HEAD
-            internal_id = ec2_id_to_internal_id(ec2_id)
-            self.compute_api.delete_instance(context, instance_id=internal_id)
-=======
             instance_id = ec2_id_to_id(ec2_id)
-            self.compute_api.delete(context, instance_id)
->>>>>>> 0ed247f3
+            self.compute_api.delete(context, instance_id=instance_id)
         return True
 
     def reboot_instances(self, context, instance_id, **kwargs):
         """instance_id is a list of instance ids"""
         LOG.audit(_("Reboot instance %r"), instance_id, context=context)
         for ec2_id in instance_id:
-<<<<<<< HEAD
-            internal_id = ec2_id_to_internal_id(ec2_id)
-            self.compute_api.reboot(context, instance_id=internal_id)
-=======
             instance_id = ec2_id_to_id(ec2_id)
-            self.compute_api.reboot(context, instance_id)
->>>>>>> 0ed247f3
+            self.compute_api.reboot(context, instance_id=instance_id)
         return True
 
     def rescue_instance(self, context, instance_id, **kwargs):
         """This is an extension to the normal ec2_api"""
-<<<<<<< HEAD
-        internal_id = ec2_id_to_internal_id(instance_id)
-        self.compute_api.rescue(context, instance_id=internal_id)
-=======
         instance_id = ec2_id_to_id(instance_id)
-        self.compute_api.rescue(context, instance_id)
->>>>>>> 0ed247f3
+        self.compute_api.rescue(context, instance_id=instance_id)
         return True
 
     def unrescue_instance(self, context, instance_id, **kwargs):
         """This is an extension to the normal ec2_api"""
-<<<<<<< HEAD
-        internal_id = ec2_id_to_internal_id(instance_id)
-        self.compute_api.unrescue(context, instance_id=internal_id)
-=======
         instance_id = ec2_id_to_id(instance_id)
-        self.compute_api.unrescue(context, instance_id)
->>>>>>> 0ed247f3
+        self.compute_api.unrescue(context, instance_id=instance_id)
         return True
 
     def update_instance(self, context, ec2_id, **kwargs):
@@ -855,30 +771,8 @@
             if field in kwargs:
                 changes[field] = kwargs[field]
         if changes:
-<<<<<<< HEAD
-            internal_id = ec2_id_to_internal_id(ec2_id)
-            inst = self.compute_api.get_instance(context,
-                                                 instance_id=internal_id)
-            db.instance_update(context, inst['id'], kwargs)
-        return True
-
-    def delete_volume(self, context, volume_id, **kwargs):
-        # TODO: return error if not authorized
-        volume_ref = db.volume_get_by_ec2_id(context, volume_id)
-        if volume_ref['status'] != "available":
-            raise exception.ApiError(_("Volume status must be available"))
-        now = datetime.datetime.utcnow()
-        db.volume_update(context, volume_ref['id'], {'status': 'deleting',
-                                                     'terminated_at': now})
-        host = volume_ref['host']
-        rpc.cast(context,
-                 db.queue_get_for(context, FLAGS.volume_topic, host),
-                            {"method": "delete_volume",
-                             "args": {"volume_id": volume_ref['id']}})
-=======
             instance_id = ec2_id_to_id(ec2_id)
-            self.compute_api.update(context, instance_id, **kwargs)
->>>>>>> 0ed247f3
+            self.compute_api.update(context, instance_id=instance_id, **kwargs)
         return True
 
     def describe_images(self, context, image_id=None, **kwargs):
