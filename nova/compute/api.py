# vim: tabstop=4 shiftwidth=4 softtabstop=4

# Copyright 2010 United States Government as represented by the
# Administrator of the National Aeronautics and Space Administration.
# All Rights Reserved.
#
#    Licensed under the Apache License, Version 2.0 (the "License"); you may
#    not use this file except in compliance with the License. You may obtain
#    a copy of the License at
#
#         http://www.apache.org/licenses/LICENSE-2.0
#
#    Unless required by applicable law or agreed to in writing, software
#    distributed under the License is distributed on an "AS IS" BASIS, WITHOUT
#    WARRANTIES OR CONDITIONS OF ANY KIND, either express or implied. See the
#    License for the specific language governing permissions and limitations
#    under the License.

"""
Handles all API requests relating to instances (guest vms).
"""

import datetime
import logging
import time

from nova import db
from nova import exception
from nova import flags
from nova import quota
from nova import rpc
from nova import utils
from nova.compute import instance_types
from nova.db import base

FLAGS = flags.FLAGS


def generate_default_hostname(internal_id):
    """Default function to generate a hostname given an instance reference."""
    return str(internal_id)


class ComputeAPI(base.Base):
    """API for interacting with the compute manager."""

    def __init__(self, network_manager=None, image_service=None, **kwargs):
        if not network_manager:
            network_manager = utils.import_object(FLAGS.network_manager)
        self.network_manager = network_manager
        if not image_service:
            image_service = utils.import_object(FLAGS.image_service)
        self.image_service = image_service
        super(ComputeAPI, self).__init__(**kwargs)

    def get_network_topic(self, context, instance_id):
        try:
            instance = self.db.instance_get_by_internal_id(context,
                                                           instance_id)
        except exception.NotFound as e:
            logging.warning("Instance %d was not found in get_network_topic",
                            instance_id)
            raise e

        host = instance['host']
        if not host:
            raise exception.Error("Instance %d has no host" % instance_id)
        topic = self.db.queue_get_for(context, FLAGS.compute_topic, host)
        return rpc.call(context,
                        topic,
                        {"method": "get_network_topic", "args": {'fake': 1}})

    def create_instances(self, context, instance_type, image_id, min_count=1,
                         max_count=1, kernel_id=None, ramdisk_id=None,
                         display_name='', description='', key_name=None,
                         key_data=None, security_group='default',
                         user_data=None,
                         generate_hostname=generate_default_hostname):
        """Create the number of instances requested if quote and
        other arguments check out ok."""

        num_instances = quota.allowed_instances(context, max_count,
                                                instance_type)
        if num_instances < min_count:
            logging.warn("Quota exceeeded for %s, tried to run %s instances",
                         context.project_id, min_count)
            raise quota.QuotaError("Instance quota exceeded. You can only "
                                   "run %s more instances of this type." %
                                   num_instances, "InstanceLimitExceeded")

        is_vpn = image_id == FLAGS.vpn_image_id
        if not is_vpn:
            image = self.image_service.show(context, image_id)

            # If kernel_id/ramdisk_id isn't explicitly set in API call
            # we take the defaults from the image's metadata
            if kernel_id is None:
                kernel_id = image.get('kernelId', None)
            if ramdisk_id is None:
                ramdisk_id = image.get('ramdiskId', None)

            # Make sure we have access to kernel and ramdisk
            if kernel_id:
                self.image_service.show(context, kernel_id)
            if ramdisk_id:
                self.image_service.show(context, ramdisk_id)

        if security_group is None:
            security_group = ['default']
        if not type(security_group) is list:
            security_group = [security_group]

        security_groups = []
        self.ensure_default_security_group(context)
        for security_group_name in security_group:
            group = db.security_group_get_by_name(context,
                                                  context.project_id,
                                                  security_group_name)
            security_groups.append(group['id'])

        if key_data is None and key_name:
            key_pair = db.key_pair_get(context, context.user_id, key_name)
            key_data = key_pair['public_key']

        type_data = instance_types.INSTANCE_TYPES[instance_type]
        base_options = {
            'reservation_id': utils.generate_uid('r'),
            'image_id': image_id,
            'kernel_id': kernel_id or '',
            'ramdisk_id': ramdisk_id or '',
            'state_description': 'scheduling',
            'user_id': context.user_id,
            'project_id': context.project_id,
            'launch_time': time.strftime('%Y-%m-%dT%H:%M:%SZ', time.gmtime()),
            'instance_type': instance_type,
            'memory_mb': type_data['memory_mb'],
            'vcpus': type_data['vcpus'],
            'local_gb': type_data['local_gb'],
            'display_name': display_name,
            'display_description': description,
            'user_data': user_data or '',
            'key_name': key_name,
            'key_data': key_data}

        elevated = context.elevated()
        instances = []
        logging.debug(_("Going to run %s instances..."), num_instances)
        for num in range(num_instances):
            instance = dict(mac_address=utils.generate_mac(),
                            launch_index=num,
                            **base_options)
            instance = self.db.instance_create(context, instance)
            instance_id = instance['id']
            internal_id = instance['internal_id']

            elevated = context.elevated()
            if not security_groups:
                security_groups = []
            for security_group_id in security_groups:
                self.db.instance_add_security_group(elevated,
                                                    instance_id,
                                                    security_group_id)

            # Set sane defaults if not specified
            updates = dict(hostname=generate_hostname(internal_id))
            if 'display_name' not in instance:
                updates['display_name'] = "Server %s" % internal_id

            instance = self.update_instance(context, instance_id, **updates)
            instances.append(instance)

            logging.debug(_("Casting to scheduler for %s/%s's instance %s"),
                          context.project_id, context.user_id, instance_id)
            rpc.cast(context,
                     FLAGS.scheduler_topic,
                     {"method": "run_instance",
                      "args": {"topic": FLAGS.compute_topic,
                               "instance_id": instance_id}})

        return instances

    def ensure_default_security_group(self, context):
        """ Create security group for the security context if it
        does not already exist

        :param context: the security context

        """
        try:
            db.security_group_get_by_name(context, context.project_id,
                                          'default')
        except exception.NotFound:
            values = {'name': 'default',
                      'description': 'default',
                      'user_id': context.user_id,
                      'project_id': context.project_id}
            db.security_group_create(context, values)

    def update_instance(self, context, instance_id, **kwargs):
        """Updates the instance in the datastore.

        :param context: The security context
        :param instance_id: ID of the instance to update
        :param kwargs: All additional keyword args are treated
                       as data fields of the instance to be
                       updated

        :retval None

        """
        return self.db.instance_update(context, instance_id, kwargs)

    def delete_instance(self, context, instance_id):
        logging.debug("Going to try and terminate %d" % instance_id)
        try:
            instance = self.get_instance(context, instance_id)
        except exception.NotFound as e:
            logging.warning(_("Instance %d was not found during terminate"),
                            instance_id)
            raise e

        if (instance['state_description'] == 'terminating'):
            logging.warning(_("Instance %d is already being terminated"),
                            instance_id)
            return

        self.update_instance(context,
                             instance['id'],
                             state_description='terminating',
                             state=0,
                             terminated_at=datetime.datetime.utcnow())

        host = instance['host']
        if host:
            rpc.cast(context,
                     self.db.queue_get_for(context, FLAGS.compute_topic, host),
                     {"method": "terminate_instance",
                      "args": {"instance_id": instance['id']}})
        else:
            self.db.instance_destroy(context, instance['id'])

    def get_instances(self, context, project_id=None):
        """Get all instances, possibly filtered by project ID or
        user ID. If there is no filter and the context is an admin,
        it will retreive all instances in the system."""
        if project_id or not context.is_admin:
            if not context.project:
                return self.db.instance_get_all_by_user(context,
                                                        context.user_id)
            if project_id is None:
                project_id = context.project_id
            return self.db.instance_get_all_by_project(context, project_id)
        return self.db.instance_get_all(context)

    def get_instance(self, context, instance_id):
        return self.db.instance_get_by_internal_id(context, instance_id)

    def _cast_compute_message(method, context, instance_id):
        """Generic handler for RPC calls."""
        instance = self.get_instance(context, instance_id)
        host = instance['host']
        rpc.cast(context,
                 self.db.queue_get_for(context, FLAGS.compute_topic, host),
                 {"method": method,
                  "args": {"instance_id": instance['id']}})

    def reboot(self, context, instance_id):
        """Reboot the given instance."""
        self._cast_compute_message("reboot_instance", context, instance_id)

    def pause(self, context, instance_id):
        """Pause the given instance."""
        self._cast_compute_message("pause_instance", context, instance_id)

    def unpause(self, context, instance_id):
        """Unpause the given instance."""
        self._cast_compute_message("unpause_instance", context, instance_id)

    def rescue(self, context, instance_id):
        """Rescue the given instance."""
        self._cast_compute_message("rescue_instance", context, instance_id)

    def unrescue(self, context, instance_id):
        """Unrescue the given instance."""
<<<<<<< HEAD
        self._cast_compute_message("unrescue_instance", context, instance_id)

    def reset_root_password(self, context, instance_id):
        """Reset the root/admin pw for the given instance."""
        self._cast_compute_message("reset_root_password", context, instance_id)

    def _get_network_topic(self, context):
        """Retrieves the network host for a project"""
        network_ref = self.network_manager.get_network(context)
        host = network_ref['host']
        if not host:
            host = rpc.call(context,
                            FLAGS.network_topic,
                            {"method": "set_network_host",
                             "args": {"network_id": network_ref['id']}})
        return self.db.queue_get_for(context, FLAGS.network_topic, host)
=======
        instance = self.db.instance_get_by_internal_id(context, instance_id)
        host = instance['host']
        rpc.cast(context,
                 self.db.queue_get_for(context, FLAGS.compute_topic, host),
                 {"method": "unrescue_instance",
                  "args": {"instance_id": instance['id']}})
>>>>>>> 5f3f5acb
<|MERGE_RESOLUTION|>--- conflicted
+++ resolved
@@ -282,7 +282,6 @@
 
     def unrescue(self, context, instance_id):
         """Unrescue the given instance."""
-<<<<<<< HEAD
         self._cast_compute_message("unrescue_instance", context, instance_id)
 
     def reset_root_password(self, context, instance_id):
@@ -298,12 +297,4 @@
                             FLAGS.network_topic,
                             {"method": "set_network_host",
                              "args": {"network_id": network_ref['id']}})
-        return self.db.queue_get_for(context, FLAGS.network_topic, host)
-=======
-        instance = self.db.instance_get_by_internal_id(context, instance_id)
-        host = instance['host']
-        rpc.cast(context,
-                 self.db.queue_get_for(context, FLAGS.compute_topic, host),
-                 {"method": "unrescue_instance",
-                  "args": {"instance_id": instance['id']}})
->>>>>>> 5f3f5acb
+        return self.db.queue_get_for(context, FLAGS.network_topic, host)