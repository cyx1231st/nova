# vim: tabstop=4 shiftwidth=4 softtabstop=4

# Copyright 2010 United States Government as represented by the
# Administrator of the National Aeronautics and Space Administration.
# Copyright 2011 Justin Santa Barbara
# All Rights Reserved.
#
#    Licensed under the Apache License, Version 2.0 (the "License"); you may
#    not use this file except in compliance with the License. You may obtain
#    a copy of the License at
#
#         http://www.apache.org/licenses/LICENSE-2.0
#
#    Unless required by applicable law or agreed to in writing, software
#    distributed under the License is distributed on an "AS IS" BASIS, WITHOUT
#    WARRANTIES OR CONDITIONS OF ANY KIND, either express or implied. See the
#    License for the specific language governing permissions and limitations
#    under the License.

"""Handles all processes relating to instances (guest vms).

The :py:class:`ComputeManager` class is a :py:class:`nova.manager.Manager` that
handles RPC calls relating to creating instances.  It is responsible for
building a disk image, launching it via the underlying virtualization driver,
responding to calls to check its state, attaching persistent storage, and
terminating it.

**Related Flags**

:instances_path:  Where instances are kept on disk
:compute_driver:  Name of class that is used to handle virtualization, loaded
                  by :func:`nova.utils.import_object`
:volume_manager:  Name of class that handles persistent storage, loaded by
                  :func:`nova.utils.import_object`

"""

import os
import socket
import sys
import tempfile
import time
import functools

from eventlet import greenthread

from nova import exception
from nova import flags
import nova.image
from nova import log as logging
from nova import manager
from nova import network
from nova import rpc
from nova import utils
from nova import volume
from nova.compute import power_state
from nova.notifier import api as notifier
from nova.compute.utils import terminate_volumes
from nova.virt import driver


FLAGS = flags.FLAGS
flags.DEFINE_string('instances_path', '$state_path/instances',
                    'where instances are stored on disk')
flags.DEFINE_string('compute_driver', 'nova.virt.connection.get_connection',
                    'Driver to use for controlling virtualization')
flags.DEFINE_string('stub_network', False,
                    'Stub network related code')
flags.DEFINE_integer('password_length', 12,
                    'Length of generated admin passwords')
flags.DEFINE_string('console_host', socket.gethostname(),
                    'Console proxy host to use to connect to instances on'
                    'this host.')
flags.DEFINE_integer('live_migration_retry_count', 30,
                     "Retry count needed in live_migration."
                     " sleep 1 sec for each count")
flags.DEFINE_integer("rescue_timeout", 0,
                     "Automatically unrescue an instance after N seconds."
                     " Set to 0 to disable.")
flags.DEFINE_integer('host_state_interval', 120,
                     'Interval in seconds for querying the host status')

LOG = logging.getLogger('nova.compute.manager')


def publisher_id(host=None):
    return notifier.publisher_id("compute", host)


def checks_instance_lock(function):
    """Decorator to prevent action against locked instances for non-admins."""
    @functools.wraps(function)
    def decorated_function(self, context, instance_id, *args, **kwargs):
        #TODO(anyone): this being called instance_id is forcing a slightly
        # confusing convention of pushing instance_uuids
        # through an "instance_id" key in the queue args dict when
        # casting through the compute API
        LOG.info(_("check_instance_lock: decorating: |%s|"), function,
                 context=context)
        LOG.info(_("check_instance_lock: arguments: |%(self)s| |%(context)s|"
                " |%(instance_id)s|") % locals(), context=context)
        locked = self.get_lock(context, instance_id)
        admin = context.is_admin
        LOG.info(_("check_instance_lock: locked: |%s|"), locked,
                 context=context)
        LOG.info(_("check_instance_lock: admin: |%s|"), admin,
                 context=context)

        # if admin or unlocked call function otherwise log error
        if admin or not locked:
            LOG.info(_("check_instance_lock: executing: |%s|"), function,
                     context=context)
            function(self, context, instance_id, *args, **kwargs)
        else:
            LOG.error(_("check_instance_lock: not executing |%s|"),
                      function, context=context)
            return False

    return decorated_function


class ComputeManager(manager.SchedulerDependentManager):
    """Manages the running instances from creation to destruction."""

    def __init__(self, compute_driver=None, *args, **kwargs):
        """Load configuration options and connect to the hypervisor."""
        # TODO(vish): sync driver creation logic with the rest of the system
        #             and redocument the module docstring
        if not compute_driver:
            compute_driver = FLAGS.compute_driver

        try:
            self.driver = utils.check_isinstance(
                                        utils.import_object(compute_driver),
                                        driver.ComputeDriver)
        except ImportError as e:
            LOG.error(_("Unable to load the virtualization driver: %s") % (e))
            sys.exit(1)

        self.network_api = network.API()
        self.network_manager = utils.import_object(FLAGS.network_manager)
        self.volume_manager = utils.import_object(FLAGS.volume_manager)
        self._last_host_check = 0
        super(ComputeManager, self).__init__(service_name="compute",
                                             *args, **kwargs)

    def init_host(self):
        """Initialization for a standalone compute service."""
        self.driver.init_host(host=self.host)

    def _update_state(self, context, instance_id, state=None):
        """Update the state of an instance from the driver info."""
        instance_ref = self.db.instance_get(context, instance_id)

        if state is None:
            try:
                info = self.driver.get_info(instance_ref['name'])
            except exception.NotFound:
                info = None

            if info is not None:
                state = info['state']
            else:
                state = power_state.FAILED

        self.db.instance_set_state(context, instance_id, state)

    def _update_launched_at(self, context, instance_id, launched_at=None):
        """Update the launched_at parameter of the given instance."""
        data = {'launched_at': launched_at or utils.utcnow()}
        self.db.instance_update(context, instance_id, data)

    def _update_image_ref(self, context, instance_id, image_ref):
        """Update the image_id for the given instance."""
        data = {'image_ref': image_ref}
        self.db.instance_update(context, instance_id, data)

    def get_console_topic(self, context, **kwargs):
        """Retrieves the console host for a project on this host.

        Currently this is just set in the flags for each compute host.

        """
        #TODO(mdragon): perhaps make this variable by console_type?
        return self.db.queue_get_for(context,
                                     FLAGS.console_topic,
                                     FLAGS.console_host)

    def get_console_pool_info(self, context, console_type):
        return self.driver.get_console_pool_info(console_type)

    @exception.wrap_exception(notifier=notifier, publisher_id=publisher_id())
    def refresh_security_group_rules(self, context, security_group_id,
                                     **kwargs):
        """Tell the virtualization driver to refresh security group rules.

        Passes straight through to the virtualization driver.

        """
        return self.driver.refresh_security_group_rules(security_group_id)

    @exception.wrap_exception(notifier=notifier, publisher_id=publisher_id())
    def refresh_security_group_members(self, context,
                                       security_group_id, **kwargs):
        """Tell the virtualization driver to refresh security group members.

        Passes straight through to the virtualization driver.

        """
        return self.driver.refresh_security_group_members(security_group_id)

    @exception.wrap_exception(notifier=notifier, publisher_id=publisher_id())
    def refresh_provider_fw_rules(self, context, **_kwargs):
        """This call passes straight through to the virtualization driver."""
        return self.driver.refresh_provider_fw_rules()

    def _setup_block_device_mapping(self, context, instance_id):
        """setup volumes for block device mapping"""
        self.db.instance_set_state(context,
                                   instance_id,
                                   power_state.NOSTATE,
                                   'block_device_mapping')

        volume_api = volume.API()
        block_device_mapping = []
        for bdm in self.db.block_device_mapping_get_all_by_instance(
            context, instance_id):
            LOG.debug(_("setting up bdm %s"), bdm)

            if bdm['no_device']:
                continue
            if bdm['virtual_name']:
                # TODO(yamahata):
                # block devices for swap and ephemeralN will be
                # created by virt driver locally in compute node.
                assert (bdm['virtual_name'] == 'swap' or
                        bdm['virtual_name'].startswith('ephemeral'))
                continue

            if ((bdm['snapshot_id'] is not None) and
                (bdm['volume_id'] is None)):
                # TODO(yamahata): default name and description
                vol = volume_api.create(context, bdm['volume_size'],
                                        bdm['snapshot_id'], '', '')
                # TODO(yamahata): creating volume simultaneously
                #                 reduces creation time?
                volume_api.wait_creation(context, vol['id'])
                self.db.block_device_mapping_update(
                    context, bdm['id'], {'volume_id': vol['id']})
                bdm['volume_id'] = vol['id']

            if not ((bdm['snapshot_id'] is None) or
                    (bdm['volume_id'] is not None)):
                LOG.error(_('corrupted state of block device mapping '
                            'id: %(id)s '
                            'snapshot: %(snapshot_id) volume: %(vollume_id)') %
                          {'id': bdm['id'],
                           'snapshot_id': bdm['snapshot'],
                           'volume_id': bdm['volume_id']})
                raise exception.ApiError(_('broken block device mapping %d') %
                                         bdm['id'])

            if bdm['volume_id'] is not None:
                volume_api.check_attach(context,
                                        volume_id=bdm['volume_id'])
                dev_path = self._attach_volume_boot(context, instance_id,
                                                    bdm['volume_id'],
                                                    bdm['device_name'])
                block_device_mapping.append({'device_path': dev_path,
                                             'mount_device':
                                             bdm['device_name']})

        return block_device_mapping

    def _run_instance(self, context, instance_id, **kwargs):
        """Launch a new instance with specified options."""
        context = context.elevated()
        instance = self.db.instance_get(context, instance_id)
<<<<<<< HEAD
        instance.injected_files = kwargs.get('injected_files', [])
        requested_networks = kwargs.get('requested_networks', None)
        instance.admin_pass = kwargs.get('admin_password', None)
=======
>>>>>>> 26ae789a
        if instance['name'] in self.driver.list_instances():
            raise exception.Error(_("Instance has already been created"))
        LOG.audit(_("instance %s: starting..."), instance_id,
                  context=context)
        updates = {}
        updates['host'] = self.host
        updates['launched_on'] = self.host
        # NOTE(vish): used by virt but not in database
        updates['injected_files'] = kwargs.get('injected_files', [])
        updates['admin_pass'] = kwargs.get('admin_password', None)
        instance = self.db.instance_update(context,
                                           instance_id,
                                           updates)
        self.db.instance_set_state(context,
                                   instance_id,
                                   power_state.NOSTATE,
                                   'networking')

        is_vpn = instance['image_ref'] == str(FLAGS.vpn_image_id)
        try:
            # NOTE(vish): This could be a cast because we don't do anything
            #             with the address currently, but I'm leaving it as
            #             a call to ensure that network setup completes.  We
            #             will eventually also need to save the address here.
            if not FLAGS.stub_network:
                network_info = self.network_api.allocate_for_instance(context,
                                    instance, vpn=is_vpn,
                                    requested_networks=requested_networks)
                LOG.debug(_("instance network_info: |%s|"), network_info)
                self.network_manager.setup_compute_network(context,
                                                           instance_id)
            else:
                # TODO(tr3buchet) not really sure how this should be handled.
                # virt requires network_info to be passed in but stub_network
                # is enabled. Setting to [] for now will cause virt to skip
                # all vif creation and network injection, maybe this is correct
                network_info = []

            bd_mapping = self._setup_block_device_mapping(context, instance_id)

            # TODO(vish) check to make sure the availability zone matches
            self._update_state(context, instance_id, power_state.BUILDING)

            try:
                self.driver.spawn(instance, network_info, bd_mapping)
            except Exception as ex:  # pylint: disable=W0702
                msg = _("Instance '%(instance_id)s' failed to spawn. Is "
                        "virtualization enabled in the BIOS? Details: "
                        "%(ex)s") % locals()
                LOG.exception(msg)

            self._update_launched_at(context, instance_id)
            self._update_state(context, instance_id)
            usage_info = utils.usage_from_instance(instance)
            notifier.notify('compute.%s' % self.host,
                            'compute.instance.create',
                            notifier.INFO, usage_info)
        except exception.InstanceNotFound:
            # FIXME(wwolf): We are just ignoring InstanceNotFound
            # exceptions here in case the instance was immediately
            # deleted before it actually got created.  This should
            # be fixed once we have no-db-messaging
            pass

    @exception.wrap_exception(notifier=notifier, publisher_id=publisher_id())
    def run_instance(self, context, instance_id, **kwargs):
        self._run_instance(context, instance_id, **kwargs)

    @exception.wrap_exception(notifier=notifier, publisher_id=publisher_id())
    @checks_instance_lock
    def start_instance(self, context, instance_id):
        """Starting an instance on this host."""
        # TODO(yamahata): injected_files isn't supported.
        #                 Anyway OSAPI doesn't support stop/start yet
        self._run_instance(context, instance_id)

    def _shutdown_instance(self, context, instance_id, action_str):
        """Shutdown an instance on this host."""
        context = context.elevated()
        instance = self.db.instance_get(context, instance_id)
        LOG.audit(_("%(action_str)s instance %(instance_id)s") %
                  {'action_str': action_str, 'instance_id': instance_id},
                  context=context)

        if not FLAGS.stub_network:
            self.network_api.deallocate_for_instance(context, instance)

        volumes = instance.get('volumes') or []
        for volume in volumes:
            self._detach_volume(context, instance_id, volume['id'], False)

        if (instance['state'] == power_state.SHUTOFF and
            instance['state_description'] != 'stopped'):
            self.db.instance_destroy(context, instance_id)
            raise exception.Error(_('trying to destroy already destroyed'
                                    ' instance: %s') % instance_id)
        self.driver.destroy(instance)

        if action_str == 'Terminating':
            terminate_volumes(self.db, context, instance_id)

    @exception.wrap_exception(notifier=notifier, publisher_id=publisher_id())
    @checks_instance_lock
    def terminate_instance(self, context, instance_id):
        """Terminate an instance on this host."""
        self._shutdown_instance(context, instance_id, 'Terminating')
        instance = self.db.instance_get(context.elevated(), instance_id)

        # TODO(ja): should we keep it in a terminated state for a bit?
        self.db.instance_destroy(context, instance_id)
        usage_info = utils.usage_from_instance(instance)
        notifier.notify('compute.%s' % self.host,
                        'compute.instance.delete',
                        notifier.INFO, usage_info)

    @exception.wrap_exception(notifier=notifier, publisher_id=publisher_id())
    @checks_instance_lock
    def stop_instance(self, context, instance_id):
        """Stopping an instance on this host."""
        self._shutdown_instance(context, instance_id, 'Stopping')
        # instance state will be updated to stopped by _poll_instance_states()

    @exception.wrap_exception(notifier=notifier, publisher_id=publisher_id())
    @checks_instance_lock
    def rebuild_instance(self, context, instance_id, **kwargs):
        """Destroy and re-make this instance.

        A 'rebuild' effectively purges all existing data from the system and
        remakes the VM with given 'metadata' and 'personalities'.

        :param context: `nova.RequestContext` object
        :param instance_id: Instance identifier (integer)
        :param image_ref: Image identifier (href or integer)
        """
        context = context.elevated()

        instance_ref = self.db.instance_get(context, instance_id)
        LOG.audit(_("Rebuilding instance %s"), instance_id, context=context)

        self._update_state(context, instance_id, power_state.BUILDING)

        self.driver.destroy(instance_ref)
        image_ref = kwargs.get('image_ref')
        instance_ref.image_ref = image_ref
        instance_ref.injected_files = kwargs.get('injected_files', [])
        self.driver.spawn(instance_ref)

        self._update_image_ref(context, instance_id, image_ref)
        self._update_launched_at(context, instance_id)
        self._update_state(context, instance_id)
        usage_info = utils.usage_from_instance(instance_ref,
                                               image_ref=image_ref)
        notifier.notify('compute.%s' % self.host,
                            'compute.instance.rebuild',
                            notifier.INFO,
                            usage_info)

    @exception.wrap_exception(notifier=notifier, publisher_id=publisher_id())
    @checks_instance_lock
    def reboot_instance(self, context, instance_id):
        """Reboot an instance on this host."""
        context = context.elevated()
        self._update_state(context, instance_id)
        instance_ref = self.db.instance_get(context, instance_id)
        LOG.audit(_("Rebooting instance %s"), instance_id, context=context)

        if instance_ref['state'] != power_state.RUNNING:
            state = instance_ref['state']
            running = power_state.RUNNING
            LOG.warn(_('trying to reboot a non-running '
                     'instance: %(instance_id)s (state: %(state)s '
                     'expected: %(running)s)') % locals(),
                     context=context)

        self.db.instance_set_state(context,
                                   instance_id,
                                   power_state.NOSTATE,
                                   'rebooting')
        self.network_manager.setup_compute_network(context, instance_id)
        self.driver.reboot(instance_ref)
        self._update_state(context, instance_id)

    @exception.wrap_exception(notifier=notifier, publisher_id=publisher_id())
    def snapshot_instance(self, context, instance_id, image_id,
                          image_type='snapshot', backup_type=None,
                          rotation=None):
        """Snapshot an instance on this host.

        :param context: security context
        :param instance_id: nova.db.sqlalchemy.models.Instance.Id
        :param image_id: glance.db.sqlalchemy.models.Image.Id
        :param image_type: snapshot | backup
        :param backup_type: daily | weekly
        :param rotation: int representing how many backups to keep around;
            None if rotation shouldn't be used (as in the case of snapshots)
        """
        context = context.elevated()
        instance_ref = self.db.instance_get(context, instance_id)

        #NOTE(sirp): update_state currently only refreshes the state field
        # if we add is_snapshotting, we will need this refreshed too,
        # potentially?
        self._update_state(context, instance_id)

        LOG.audit(_('instance %s: snapshotting'), instance_id,
                  context=context)
        if instance_ref['state'] != power_state.RUNNING:
            state = instance_ref['state']
            running = power_state.RUNNING
            LOG.warn(_('trying to snapshot a non-running '
                       'instance: %(instance_id)s (state: %(state)s '
                       'expected: %(running)s)') % locals())

        self.driver.snapshot(instance_ref, image_id)

        if image_type == 'snapshot':
            if rotation:
                raise exception.ImageRotationNotAllowed()
        elif image_type == 'backup':
            if rotation:
                instance_uuid = instance_ref['uuid']
                self.rotate_backups(context, instance_uuid, backup_type,
                                    rotation)
            else:
                raise exception.RotationRequiredForBackup()
        else:
            raise Exception(_('Image type not recognized %s') % image_type)

    def rotate_backups(self, context, instance_uuid, backup_type, rotation):
        """Delete excess backups associated to an instance.

        Instances are allowed a fixed number of backups (the rotation number);
        this method deletes the oldest backups that exceed the rotation
        threshold.

        :param context: security context
        :param instance_uuid: string representing uuid of instance
        :param backup_type: daily | weekly
        :param rotation: int representing how many backups to keep around;
            None if rotation shouldn't be used (as in the case of snapshots)
        """
        # NOTE(jk0): Eventually extract this out to the ImageService?
        def fetch_images():
            images = []
            marker = None
            while True:
                batch = image_service.detail(context, filters=filters,
                        marker=marker, sort_key='created_at', sort_dir='desc')
                if not batch:
                    break
                images += batch
                marker = batch[-1]['id']
            return images

        image_service = nova.image.get_default_image_service()
        filters = {'property-image_type': 'backup',
                   'property-backup_type': backup_type,
                   'property-instance_uuid': instance_uuid}

        images = fetch_images()
        num_images = len(images)
        LOG.debug(_("Found %(num_images)d images (rotation: %(rotation)d)"
                    % locals()))
        if num_images > rotation:
            # NOTE(sirp): this deletes all backups that exceed the rotation
            # limit
            excess = len(images) - rotation
            LOG.debug(_("Rotating out %d backups" % excess))
            for i in xrange(excess):
                image = images.pop()
                image_id = image['id']
                LOG.debug(_("Deleting image %d" % image_id))
                image_service.delete(context, image_id)

    @exception.wrap_exception(notifier=notifier, publisher_id=publisher_id())
    @checks_instance_lock
    def set_admin_password(self, context, instance_id, new_pass=None):
        """Set the root/admin password for an instance on this host.

        This is generally only called by API password resets after an
        image has been built.
        """

        context = context.elevated()

        if new_pass is None:
            # Generate a random password
            new_pass = utils.generate_password(FLAGS.password_length)

        max_tries = 10

        for i in xrange(max_tries):
            instance_ref = self.db.instance_get(context, instance_id)
            instance_id = instance_ref["id"]
            instance_state = instance_ref["state"]
            expected_state = power_state.RUNNING

            if instance_state != expected_state:
                raise exception.Error(_('Instance is not running'))
            else:
                try:
                    self.driver.set_admin_password(instance_ref, new_pass)
                    LOG.audit(_("Instance %s: Root password set"),
                                instance_ref["name"])
                    break
                except NotImplementedError:
                    # NOTE(dprince): if the driver doesn't implement
                    # set_admin_password we break to avoid a loop
                    LOG.warn(_('set_admin_password is not implemented '
                            'by this driver.'))
                    break
                except Exception, e:
                    # Catch all here because this could be anything.
                    LOG.exception(e)
                    if i == max_tries - 1:
                        # At some point this exception may make it back
                        # to the API caller, and we don't want to reveal
                        # too much.  The real exception is logged above
                        raise exception.Error(_('Internal error'))
                    time.sleep(1)
                    continue

    @exception.wrap_exception(notifier=notifier, publisher_id=publisher_id())
    @checks_instance_lock
    def inject_file(self, context, instance_id, path, file_contents):
        """Write a file to the specified path in an instance on this host."""
        context = context.elevated()
        instance_ref = self.db.instance_get(context, instance_id)
        instance_id = instance_ref['id']
        instance_state = instance_ref['state']
        expected_state = power_state.RUNNING
        if instance_state != expected_state:
            LOG.warn(_('trying to inject a file into a non-running '
                    'instance: %(instance_id)s (state: %(instance_state)s '
                    'expected: %(expected_state)s)') % locals())
        nm = instance_ref['name']
        msg = _('instance %(nm)s: injecting file to %(path)s') % locals()
        LOG.audit(msg)
        self.driver.inject_file(instance_ref, path, file_contents)

    @exception.wrap_exception(notifier=notifier, publisher_id=publisher_id())
    @checks_instance_lock
    def agent_update(self, context, instance_id, url, md5hash):
        """Update agent running on an instance on this host."""
        context = context.elevated()
        instance_ref = self.db.instance_get(context, instance_id)
        instance_id = instance_ref['id']
        instance_state = instance_ref['state']
        expected_state = power_state.RUNNING
        if instance_state != expected_state:
            LOG.warn(_('trying to update agent on a non-running '
                    'instance: %(instance_id)s (state: %(instance_state)s '
                    'expected: %(expected_state)s)') % locals())
        nm = instance_ref['name']
        msg = _('instance %(nm)s: updating agent to %(url)s') % locals()
        LOG.audit(msg)
        self.driver.agent_update(instance_ref, url, md5hash)

    @exception.wrap_exception(notifier=notifier, publisher_id=publisher_id())
    @checks_instance_lock
    def rescue_instance(self, context, instance_id):
        """Rescue an instance on this host."""
        context = context.elevated()
        instance_ref = self.db.instance_get(context, instance_id)
        LOG.audit(_('instance %s: rescuing'), instance_id, context=context)
        self.db.instance_set_state(context,
                                   instance_id,
                                   power_state.NOSTATE,
                                   'rescuing')
        self.network_manager.setup_compute_network(context, instance_id)
        _update_state = lambda result: self._update_state_callback(
                self, context, instance_id, result)
        self.driver.rescue(instance_ref, _update_state)
        self._update_state(context, instance_id)

    @exception.wrap_exception(notifier=notifier, publisher_id=publisher_id())
    @checks_instance_lock
    def unrescue_instance(self, context, instance_id):
        """Rescue an instance on this host."""
        context = context.elevated()
        instance_ref = self.db.instance_get(context, instance_id)
        LOG.audit(_('instance %s: unrescuing'), instance_id, context=context)
        self.db.instance_set_state(context,
                                   instance_id,
                                   power_state.NOSTATE,
                                   'unrescuing')
        _update_state = lambda result: self._update_state_callback(
                self, context, instance_id, result)
        self.driver.unrescue(instance_ref, _update_state)
        self._update_state(context, instance_id)

    @staticmethod
    def _update_state_callback(self, context, instance_id, result):
        """Update instance state when async task completes."""
        self._update_state(context, instance_id)

    @exception.wrap_exception(notifier=notifier, publisher_id=publisher_id())
    @checks_instance_lock
    def confirm_resize(self, context, instance_id, migration_id):
        """Destroys the source instance."""
        migration_ref = self.db.migration_get(context, migration_id)
        instance_ref = self.db.instance_get_by_uuid(context,
                migration_ref.instance_uuid)

        self.driver.destroy(instance_ref)
        usage_info = utils.usage_from_instance(instance_ref)
        notifier.notify('compute.%s' % self.host,
                            'compute.instance.resize.confirm',
                            notifier.INFO,
                            usage_info)

    @exception.wrap_exception(notifier=notifier, publisher_id=publisher_id())
    @checks_instance_lock
    def revert_resize(self, context, instance_id, migration_id):
        """Destroys the new instance on the destination machine.

        Reverts the model changes, and powers on the old instance on the
        source machine.

        """
        migration_ref = self.db.migration_get(context, migration_id)
        instance_ref = self.db.instance_get_by_uuid(context,
                migration_ref.instance_uuid)

        self.driver.destroy(instance_ref)
        topic = self.db.queue_get_for(context, FLAGS.compute_topic,
                instance_ref['host'])
        rpc.cast(context, topic,
                {'method': 'finish_revert_resize',
                 'args': {'migration_id': migration_ref['id']},
                })

    @exception.wrap_exception(notifier=notifier, publisher_id=publisher_id())
    @checks_instance_lock
    def finish_revert_resize(self, context, instance_id, migration_id):
        """Finishes the second half of reverting a resize.

        Power back on the source instance and revert the resized attributes
        in the database.

        """
        migration_ref = self.db.migration_get(context, migration_id)
        instance_ref = self.db.instance_get_by_uuid(context,
                migration_ref.instance_uuid)

        instance_type = self.db.instance_type_get_by_flavor_id(context,
                migration_ref['old_flavor_id'])

        # Just roll back the record. There's no need to resize down since
        # the 'old' VM already has the preferred attributes
        self.db.instance_update(context, instance_ref['uuid'],
           dict(memory_mb=instance_type['memory_mb'],
                vcpus=instance_type['vcpus'],
                local_gb=instance_type['local_gb'],
                instance_type_id=instance_type['id']))

        self.driver.revert_resize(instance_ref)
        self.db.migration_update(context, migration_id,
                {'status': 'reverted'})
        usage_info = utils.usage_from_instance(instance_ref)
        notifier.notify('compute.%s' % self.host,
                            'compute.instance.resize.revert',
                            notifier.INFO,
                            usage_info)

    @exception.wrap_exception(notifier=notifier, publisher_id=publisher_id())
    @checks_instance_lock
    def prep_resize(self, context, instance_id, flavor_id):
        """Initiates the process of moving a running instance to another host.

        Possibly changes the RAM and disk size in the process.

        """
        context = context.elevated()

        # Because of checks_instance_lock, this must currently be called
        # instance_id. However, the compute API is always passing the UUID
        # of the instance down
        instance_ref = self.db.instance_get_by_uuid(context, instance_id)

        if instance_ref['host'] == FLAGS.host:
            raise exception.Error(_(
                    'Migration error: destination same as source!'))

        old_instance_type = self.db.instance_type_get_by_id(context,
                instance_ref['instance_type_id'])
        new_instance_type = self.db.instance_type_get_by_flavor_id(context,
                flavor_id)

        migration_ref = self.db.migration_create(context,
                {'instance_uuid': instance_ref['uuid'],
                 'source_compute': instance_ref['host'],
                 'dest_compute': FLAGS.host,
                 'dest_host':   self.driver.get_host_ip_addr(),
                 'old_flavor_id': old_instance_type['flavorid'],
                 'new_flavor_id': flavor_id,
                 'status':      'pre-migrating'})

        LOG.audit(_('instance %s: migrating'), instance_ref['uuid'],
                context=context)
        topic = self.db.queue_get_for(context, FLAGS.compute_topic,
                instance_ref['host'])
        rpc.cast(context, topic,
                {'method': 'resize_instance',
                 'args': {'instance_id': instance_ref['uuid'],
                          'migration_id': migration_ref['id']}})

        usage_info = utils.usage_from_instance(instance_ref,
                              new_instance_type=new_instance_type['name'],
                              new_instance_type_id=new_instance_type['id'])
        notifier.notify('compute.%s' % self.host,
                            'compute.instance.resize.prep',
                            notifier.INFO,
                            usage_info)

    @exception.wrap_exception(notifier=notifier, publisher_id=publisher_id())
    @checks_instance_lock
    def resize_instance(self, context, instance_id, migration_id):
        """Starts the migration of a running instance to another host."""
        migration_ref = self.db.migration_get(context, migration_id)
        instance_ref = self.db.instance_get_by_uuid(context,
                migration_ref.instance_uuid)

        self.db.migration_update(context,
                                 migration_id,
                                 {'status': 'migrating'})

        disk_info = self.driver.migrate_disk_and_power_off(
                instance_ref, migration_ref['dest_host'])
        self.db.migration_update(context,
                                 migration_id,
                                 {'status': 'post-migrating'})

        service = self.db.service_get_by_host_and_topic(
                context, migration_ref['dest_compute'], FLAGS.compute_topic)
        topic = self.db.queue_get_for(context,
                                      FLAGS.compute_topic,
                                      migration_ref['dest_compute'])
        params = {'migration_id': migration_id,
                  'disk_info': disk_info,
                  'instance_id': instance_ref['uuid']}
        rpc.cast(context, topic, {'method': 'finish_resize',
                                  'args': params})

    @exception.wrap_exception(notifier=notifier, publisher_id=publisher_id())
    @checks_instance_lock
    def finish_resize(self, context, instance_id, migration_id, disk_info):
        """Completes the migration process.

        Sets up the newly transferred disk and turns on the instance at its
        new host machine.

        """
        migration_ref = self.db.migration_get(context, migration_id)
        instance_ref = self.db.instance_get_by_uuid(context,
                migration_ref.instance_uuid)
        instance_type = self.db.instance_type_get_by_flavor_id(context,
                migration_ref['new_flavor_id'])
        self.db.instance_update(context, instance_ref.uuid,
               dict(instance_type_id=instance_type['id'],
                    memory_mb=instance_type['memory_mb'],
                    vcpus=instance_type['vcpus'],
                    local_gb=instance_type['local_gb']))

        instance_ref = self.db.instance_get_by_uuid(context,
                                            instance_ref.uuid)
        network_info = self.network_api.get_instance_nw_info(context,
                                                             instance_ref)
        self.driver.finish_resize(instance_ref, disk_info, network_info)

        self.db.migration_update(context, migration_id,
                {'status': 'finished', })

    @exception.wrap_exception(notifier=notifier, publisher_id=publisher_id())
    @checks_instance_lock
    def add_fixed_ip_to_instance(self, context, instance_id, network_id):
        """Calls network_api to add new fixed_ip to instance
        then injects the new network info and resets instance networking.

        """
        self.network_api.add_fixed_ip_to_instance(context, instance_id,
                                                           network_id)
        self.inject_network_info(context, instance_id)
        self.reset_network(context, instance_id)

    @exception.wrap_exception(notifier=notifier, publisher_id=publisher_id())
    @checks_instance_lock
    def remove_fixed_ip_from_instance(self, context, instance_id, address):
        """Calls network_api to remove existing fixed_ip from instance
        by injecting the altered network info and resetting
        instance networking.
        """
        self.network_api.remove_fixed_ip_from_instance(context, instance_id,
                                                       address)
        self.inject_network_info(context, instance_id)
        self.reset_network(context, instance_id)

    @exception.wrap_exception(notifier=notifier, publisher_id=publisher_id())
    @checks_instance_lock
    def pause_instance(self, context, instance_id):
        """Pause an instance on this host."""
        context = context.elevated()
        instance_ref = self.db.instance_get(context, instance_id)
        LOG.audit(_('instance %s: pausing'), instance_id, context=context)
        self.db.instance_set_state(context,
                                   instance_id,
                                   power_state.NOSTATE,
                                   'pausing')
        self.driver.pause(instance_ref,
            lambda result: self._update_state_callback(self,
                                                       context,
                                                       instance_id,
                                                       result))

    @exception.wrap_exception(notifier=notifier, publisher_id=publisher_id())
    @checks_instance_lock
    def unpause_instance(self, context, instance_id):
        """Unpause a paused instance on this host."""
        context = context.elevated()
        instance_ref = self.db.instance_get(context, instance_id)
        LOG.audit(_('instance %s: unpausing'), instance_id, context=context)
        self.db.instance_set_state(context,
                                   instance_id,
                                   power_state.NOSTATE,
                                   'unpausing')
        self.driver.unpause(instance_ref,
            lambda result: self._update_state_callback(self,
                                                       context,
                                                       instance_id,
                                                       result))

    @exception.wrap_exception(notifier=notifier, publisher_id=publisher_id())
    def set_host_enabled(self, context, instance_id=None, host=None,
            enabled=None):
        """Sets the specified host's ability to accept new instances."""
        return self.driver.set_host_enabled(host, enabled)

    @exception.wrap_exception(notifier=notifier, publisher_id=publisher_id())
    def get_diagnostics(self, context, instance_id):
        """Retrieve diagnostics for an instance on this host."""
        instance_ref = self.db.instance_get(context, instance_id)
        if instance_ref["state"] == power_state.RUNNING:
            LOG.audit(_("instance %s: retrieving diagnostics"), instance_id,
                      context=context)
            return self.driver.get_diagnostics(instance_ref)

    @exception.wrap_exception(notifier=notifier, publisher_id=publisher_id())
    @checks_instance_lock
    def suspend_instance(self, context, instance_id):
        """Suspend the given instance."""
        context = context.elevated()
        instance_ref = self.db.instance_get(context, instance_id)
        LOG.audit(_('instance %s: suspending'), instance_id, context=context)
        self.db.instance_set_state(context, instance_id,
                                            power_state.NOSTATE,
                                            'suspending')
        self.driver.suspend(instance_ref,
            lambda result: self._update_state_callback(self,
                                                       context,
                                                       instance_id,
                                                       result))

    @exception.wrap_exception(notifier=notifier, publisher_id=publisher_id())
    @checks_instance_lock
    def resume_instance(self, context, instance_id):
        """Resume the given suspended instance."""
        context = context.elevated()
        instance_ref = self.db.instance_get(context, instance_id)
        LOG.audit(_('instance %s: resuming'), instance_id, context=context)
        self.db.instance_set_state(context, instance_id,
                                            power_state.NOSTATE,
                                            'resuming')
        self.driver.resume(instance_ref,
            lambda result: self._update_state_callback(self,
                                                       context,
                                                       instance_id,
                                                       result))

    @exception.wrap_exception(notifier=notifier, publisher_id=publisher_id())
    def lock_instance(self, context, instance_id):
        """Lock the given instance."""
        context = context.elevated()

        LOG.debug(_('instance %s: locking'), instance_id, context=context)
        self.db.instance_update(context, instance_id, {'locked': True})

    @exception.wrap_exception(notifier=notifier, publisher_id=publisher_id())
    def unlock_instance(self, context, instance_id):
        """Unlock the given instance."""
        context = context.elevated()

        LOG.debug(_('instance %s: unlocking'), instance_id, context=context)
        self.db.instance_update(context, instance_id, {'locked': False})

    @exception.wrap_exception(notifier=notifier, publisher_id=publisher_id())
    def get_lock(self, context, instance_id):
        """Return the boolean state of the given instance's lock."""
        context = context.elevated()
        LOG.debug(_('instance %s: getting locked state'), instance_id,
                  context=context)
        if utils.is_uuid_like(instance_id):
            uuid = instance_id
            instance_ref = self.db.instance_get_by_uuid(context, uuid)
        else:
            instance_ref = self.db.instance_get(context, instance_id)
        return instance_ref['locked']

    @checks_instance_lock
    def reset_network(self, context, instance_id):
        """Reset networking on the given instance."""
        instance = self.db.instance_get(context, instance_id)
        LOG.debug(_('instance %s: reset network'), instance_id,
                                                   context=context)
        self.driver.reset_network(instance)

    @checks_instance_lock
    def inject_network_info(self, context, instance_id):
        """Inject network info for the given instance."""
        LOG.debug(_('instance %s: inject network info'), instance_id,
                                                         context=context)
        instance = self.db.instance_get(context, instance_id)
        network_info = self.network_api.get_instance_nw_info(context,
                                                             instance)
        LOG.debug(_("network_info to inject: |%s|"), network_info)

        self.driver.inject_network_info(instance, network_info)

    @exception.wrap_exception(notifier=notifier, publisher_id=publisher_id())
    def get_console_output(self, context, instance_id):
        """Send the console output for the given instance."""
        context = context.elevated()
        instance_ref = self.db.instance_get(context, instance_id)
        LOG.audit(_("Get console output for instance %s"), instance_id,
                  context=context)
        output = self.driver.get_console_output(instance_ref)
        return output.decode('utf-8', 'replace').encode('ascii', 'replace')

    @exception.wrap_exception(notifier=notifier, publisher_id=publisher_id())
    def get_ajax_console(self, context, instance_id):
        """Return connection information for an ajax console."""
        context = context.elevated()
        LOG.debug(_("instance %s: getting ajax console"), instance_id)
        instance_ref = self.db.instance_get(context, instance_id)
        return self.driver.get_ajax_console(instance_ref)

    @exception.wrap_exception(notifier=notifier, publisher_id=publisher_id())
    def get_vnc_console(self, context, instance_id):
        """Return connection information for a vnc console."""
        context = context.elevated()
        LOG.debug(_("instance %s: getting vnc console"), instance_id)
        instance_ref = self.db.instance_get(context, instance_id)
        return self.driver.get_vnc_console(instance_ref)

    def _attach_volume_boot(self, context, instance_id, volume_id, mountpoint):
        """Attach a volume to an instance at boot time. So actual attach
        is done by instance creation"""

        # TODO(yamahata):
        # should move check_attach to volume manager?
        volume.API().check_attach(context, volume_id)

        context = context.elevated()
        LOG.audit(_("instance %(instance_id)s: booting with "
                    "volume %(volume_id)s at %(mountpoint)s") %
                  locals(), context=context)
        dev_path = self.volume_manager.setup_compute_volume(context, volume_id)
        self.db.volume_attached(context, volume_id, instance_id, mountpoint)
        return dev_path

    @checks_instance_lock
    def attach_volume(self, context, instance_id, volume_id, mountpoint):
        """Attach a volume to an instance."""
        context = context.elevated()
        instance_ref = self.db.instance_get(context, instance_id)
        LOG.audit(_("instance %(instance_id)s: attaching volume %(volume_id)s"
                " to %(mountpoint)s") % locals(), context=context)
        dev_path = self.volume_manager.setup_compute_volume(context,
                                                            volume_id)
        try:
            self.driver.attach_volume(instance_ref['name'],
                                      dev_path,
                                      mountpoint)
            self.db.volume_attached(context,
                                    volume_id,
                                    instance_id,
                                    mountpoint)
            values = {
                'instance_id': instance_id,
                'device_name': mountpoint,
                'delete_on_termination': False,
                'virtual_name': None,
                'snapshot_id': None,
                'volume_id': volume_id,
                'volume_size': None,
                'no_device': None}
            self.db.block_device_mapping_create(context, values)
        except Exception as exc:  # pylint: disable=W0702
            # NOTE(vish): The inline callback eats the exception info so we
            #             log the traceback here and reraise the same
            #             ecxception below.
            LOG.exception(_("instance %(instance_id)s: attach failed"
                    " %(mountpoint)s, removing") % locals(), context=context)
            self.volume_manager.remove_compute_volume(context,
                                                      volume_id)
            raise exc

        return True

    @exception.wrap_exception(notifier=notifier, publisher_id=publisher_id())
    @checks_instance_lock
    def _detach_volume(self, context, instance_id, volume_id, destroy_bdm):
        """Detach a volume from an instance."""
        context = context.elevated()
        instance_ref = self.db.instance_get(context, instance_id)
        volume_ref = self.db.volume_get(context, volume_id)
        mp = volume_ref['mountpoint']
        LOG.audit(_("Detach volume %(volume_id)s from mountpoint %(mp)s"
                " on instance %(instance_id)s") % locals(), context=context)
        if instance_ref['name'] not in self.driver.list_instances():
            LOG.warn(_("Detaching volume from unknown instance %s"),
                     instance_id, context=context)
        else:
            self.driver.detach_volume(instance_ref['name'],
                                      volume_ref['mountpoint'])
        self.volume_manager.remove_compute_volume(context, volume_id)
        self.db.volume_detached(context, volume_id)
        if destroy_bdm:
            self.db.block_device_mapping_destroy_by_instance_and_volume(
                context, instance_id, volume_id)
        return True

    def detach_volume(self, context, instance_id, volume_id):
        """Detach a volume from an instance."""
        return self._detach_volume(context, instance_id, volume_id, True)

    def remove_volume(self, context, volume_id):
        """Remove volume on compute host.

        :param context: security context
        :param volume_id: volume ID
        """
        self.volume_manager.remove_compute_volume(context, volume_id)

    @exception.wrap_exception(notifier=notifier, publisher_id=publisher_id())
    def compare_cpu(self, context, cpu_info):
        """Checks that the host cpu is compatible with a cpu given by xml.

        :param context: security context
        :param cpu_info: json string obtained from virConnect.getCapabilities
        :returns: See driver.compare_cpu

        """
        return self.driver.compare_cpu(cpu_info)

    @exception.wrap_exception(notifier=notifier, publisher_id=publisher_id())
    def create_shared_storage_test_file(self, context):
        """Makes tmpfile under FLAGS.instance_path.

        This method enables compute nodes to recognize that they mounts
        same shared storage. (create|check|creanup)_shared_storage_test_file()
        is a pair.

        :param context: security context
        :returns: tmpfile name(basename)

        """
        dirpath = FLAGS.instances_path
        fd, tmp_file = tempfile.mkstemp(dir=dirpath)
        LOG.debug(_("Creating tmpfile %s to notify to other "
                    "compute nodes that they should mount "
                    "the same storage.") % tmp_file)
        os.close(fd)
        return os.path.basename(tmp_file)

    @exception.wrap_exception(notifier=notifier, publisher_id=publisher_id())
    def check_shared_storage_test_file(self, context, filename):
        """Confirms existence of the tmpfile under FLAGS.instances_path.

        :param context: security context
        :param filename: confirm existence of FLAGS.instances_path/thisfile

        """
        tmp_file = os.path.join(FLAGS.instances_path, filename)
        if not os.path.exists(tmp_file):
            raise exception.FileNotFound(file_path=tmp_file)

    @exception.wrap_exception(notifier=notifier, publisher_id=publisher_id())
    def cleanup_shared_storage_test_file(self, context, filename):
        """Removes existence of the tmpfile under FLAGS.instances_path.

        :param context: security context
        :param filename: remove existence of FLAGS.instances_path/thisfile

        """
        tmp_file = os.path.join(FLAGS.instances_path, filename)
        os.remove(tmp_file)

    @exception.wrap_exception(notifier=notifier, publisher_id=publisher_id())
    def update_available_resource(self, context):
        """See comments update_resource_info.

        :param context: security context
        :returns: See driver.update_available_resource()

        """
        return self.driver.update_available_resource(context, self.host)

    def pre_live_migration(self, context, instance_id, time=None):
        """Preparations for live migration at dest host.

        :param context: security context
        :param instance_id: nova.db.sqlalchemy.models.Instance.Id

        """
        if not time:
            time = greenthread

        # Getting instance info
        instance_ref = self.db.instance_get(context, instance_id)
        hostname = instance_ref['hostname']

        # Getting fixed ips
        fixed_ips = self.db.instance_get_fixed_addresses(context, instance_id)
        if not fixed_ips:
            raise exception.FixedIpNotFoundForInstance(instance_id=instance_id)

        # If any volume is mounted, prepare here.
        if not instance_ref['volumes']:
            LOG.info(_("%s has no volume."), hostname)
        else:
            for v in instance_ref['volumes']:
                self.volume_manager.setup_compute_volume(context, v['id'])

        # Bridge settings.
        # Call this method prior to ensure_filtering_rules_for_instance,
        # since bridge is not set up, ensure_filtering_rules_for instance
        # fails.
        #
        # Retry operation is necessary because continuously request comes,
        # concorrent request occurs to iptables, then it complains.
        max_retry = FLAGS.live_migration_retry_count
        for cnt in range(max_retry):
            try:
                self.network_manager.setup_compute_network(context,
                                                           instance_id)
                break
            except exception.ProcessExecutionError:
                if cnt == max_retry - 1:
                    raise
                else:
                    LOG.warn(_("setup_compute_network() failed %(cnt)d."
                               "Retry up to %(max_retry)d for %(hostname)s.")
                               % locals())
                    time.sleep(1)

        # Creating filters to hypervisors and firewalls.
        # An example is that nova-instance-instance-xxx,
        # which is written to libvirt.xml(Check "virsh nwfilter-list")
        # This nwfilter is necessary on the destination host.
        # In addition, this method is creating filtering rule
        # onto destination host.
        self.driver.ensure_filtering_rules_for_instance(instance_ref)

    def live_migration(self, context, instance_id, dest):
        """Executing live migration.

        :param context: security context
        :param instance_id: nova.db.sqlalchemy.models.Instance.Id
        :param dest: destination host

        """
        # Get instance for error handling.
        instance_ref = self.db.instance_get(context, instance_id)
        i_name = instance_ref.name

        try:
            # Checking volume node is working correctly when any volumes
            # are attached to instances.
            if instance_ref['volumes']:
                rpc.call(context,
                          FLAGS.volume_topic,
                          {"method": "check_for_export",
                           "args": {'instance_id': instance_id}})

            # Asking dest host to preparing live migration.
            rpc.call(context,
                     self.db.queue_get_for(context, FLAGS.compute_topic, dest),
                     {"method": "pre_live_migration",
                      "args": {'instance_id': instance_id}})

        except Exception:
            msg = _("Pre live migration for %(i_name)s failed at %(dest)s")
            LOG.error(msg % locals())
            self.recover_live_migration(context, instance_ref)
            raise

        # Executing live migration
        # live_migration might raises exceptions, but
        # nothing must be recovered in this version.
        self.driver.live_migration(context, instance_ref, dest,
                                   self.post_live_migration,
                                   self.recover_live_migration)

    def post_live_migration(self, ctxt, instance_ref, dest):
        """Post operations for live migration.

        This method is called from live_migration
        and mainly updating database record.

        :param ctxt: security context
        :param instance_id: nova.db.sqlalchemy.models.Instance.Id
        :param dest: destination host

        """

        LOG.info(_('post_live_migration() is started..'))
        instance_id = instance_ref['id']

        # Detaching volumes.
        try:
            for vol in self.db.volume_get_all_by_instance(ctxt, instance_id):
                self.volume_manager.remove_compute_volume(ctxt, vol['id'])
        except exception.NotFound:
            pass

        # Releasing vlan.
        # (not necessary in current implementation?)

        # Releasing security group ingress rule.
        self.driver.unfilter_instance(instance_ref)

        # Database updating.
        i_name = instance_ref.name
        try:
            # Not return if floating_ip is not found, otherwise,
            # instance never be accessible..
            floating_ip = self.db.instance_get_floating_address(ctxt,
                                                         instance_id)
            if not floating_ip:
                LOG.info(_('No floating_ip is found for %s.'), i_name)
            else:
                floating_ip_ref = self.db.floating_ip_get_by_address(ctxt,
                                                              floating_ip)
                self.db.floating_ip_update(ctxt,
                                           floating_ip_ref['address'],
                                           {'host': dest})
        except exception.NotFound:
            LOG.info(_('No floating_ip is found for %s.'), i_name)
        except Exception, e:
            LOG.error(_("Live migration: Unexpected error: "
                        "%(i_name)s cannot inherit floating "
                        "ip.\n%(e)s") % (locals()))

        # Restore instance/volume state
        self.recover_live_migration(ctxt, instance_ref, dest)

        LOG.info(_('Migrating %(i_name)s to %(dest)s finished successfully.')
                 % locals())
        LOG.info(_("You may see the error \"libvirt: QEMU error: "
                   "Domain not found: no domain with matching name.\" "
                   "This error can be safely ignored."))

    def recover_live_migration(self, ctxt, instance_ref, host=None, dest=None):
        """Recovers Instance/volume state from migrating -> running.

        :param ctxt: security context
        :param instance_id: nova.db.sqlalchemy.models.Instance.Id
        :param host: DB column value is updated by this hostname.
                     If none, the host instance currently running is selected.

        """
        if not host:
            host = instance_ref['host']

        self.db.instance_update(ctxt,
                                instance_ref['id'],
                                {'state_description': 'running',
                                 'state': power_state.RUNNING,
                                 'host': host})

        if dest:
            volume_api = volume.API()
        for volume_ref in instance_ref['volumes']:
            volume_id = volume_ref['id']
            self.db.volume_update(ctxt, volume_id, {'status': 'in-use'})
            if dest:
                volume_api.remove_from_compute(ctxt, volume_id, dest)

    def periodic_tasks(self, context=None):
        """Tasks to be run at a periodic interval."""
        error_list = super(ComputeManager, self).periodic_tasks(context)
        if error_list is None:
            error_list = []

        try:
            if FLAGS.rescue_timeout > 0:
                self.driver.poll_rescued_instances(FLAGS.rescue_timeout)
        except Exception as ex:
            LOG.warning(_("Error during poll_rescued_instances: %s"),
                        unicode(ex))
            error_list.append(ex)

        try:
            self._report_driver_status()
        except Exception as ex:
            LOG.warning(_("Error during report_driver_status(): %s"),
                        unicode(ex))
            error_list.append(ex)

        try:
            self._poll_instance_states(context)
        except Exception as ex:
            LOG.warning(_("Error during instance poll: %s"),
                        unicode(ex))
            error_list.append(ex)

        return error_list

    def _report_driver_status(self):
        curr_time = time.time()
        if curr_time - self._last_host_check > FLAGS.host_state_interval:
            self._last_host_check = curr_time
            LOG.info(_("Updating host status"))
            # This will grab info about the host and queue it
            # to be sent to the Schedulers.
            self.update_service_capabilities(
                self.driver.get_host_stats(refresh=True))

    def _poll_instance_states(self, context):
        vm_instances = self.driver.list_instances_detail()
        vm_instances = dict((vm.name, vm) for vm in vm_instances)

        # Keep a list of VMs not in the DB, cross them off as we find them
        vms_not_found_in_db = list(vm_instances.keys())

        db_instances = self.db.instance_get_all_by_host(context, self.host)

        for db_instance in db_instances:
            name = db_instance['name']
            db_state = db_instance['state']
            vm_instance = vm_instances.get(name)

            if vm_instance is None:
                # NOTE(justinsb): We have to be very careful here, because a
                # concurrent operation could be in progress (e.g. a spawn)
                if db_state == power_state.BUILDING:
                    # TODO(justinsb): This does mean that if we crash during a
                    # spawn, the machine will never leave the spawning state,
                    # but this is just the way nova is; this function isn't
                    # trying to correct that problem.
                    # We could have a separate task to correct this error.
                    # TODO(justinsb): What happens during a live migration?
                    LOG.info(_("Found instance '%(name)s' in DB but no VM. "
                               "State=%(db_state)s, so assuming spawn is in "
                               "progress.") % locals())
                    vm_state = db_state
                else:
                    LOG.info(_("Found instance '%(name)s' in DB but no VM. "
                               "State=%(db_state)s, so setting state to "
                               "shutoff.") % locals())
                    vm_state = power_state.SHUTOFF
                    if db_instance['state_description'] == 'stopping':
                        self.db.instance_stop(context, db_instance['id'])
                        continue
            else:
                vm_state = vm_instance.state
                vms_not_found_in_db.remove(name)

            if (db_instance['state_description'] in ['migrating', 'stopping']):
                # A situation which db record exists, but no instance"
                # sometimes occurs while live-migration at src compute,
                # this case should be ignored.
                LOG.debug(_("Ignoring %(name)s, as it's currently being "
                           "migrated.") % locals())
                continue

            if vm_state != db_state:
                LOG.info(_("DB/VM state mismatch. Changing state from "
                           "'%(db_state)s' to '%(vm_state)s'") % locals())
                self._update_state(context, db_instance['id'], vm_state)

            # NOTE(justinsb): We no longer auto-remove SHUTOFF instances
            # It's quite hard to get them back when we do.

        # Are there VMs not in the DB?
        for vm_not_found_in_db in vms_not_found_in_db:
            name = vm_not_found_in_db

            # We only care about instances that compute *should* know about
            if name.startswith("instance-"):
                # TODO(justinsb): What to do here?  Adopt it?  Shut it down?
                LOG.warning(_("Found VM not in DB: '%(name)s'.  Ignoring")
                            % locals())<|MERGE_RESOLUTION|>--- conflicted
+++ resolved
@@ -276,12 +276,7 @@
         """Launch a new instance with specified options."""
         context = context.elevated()
         instance = self.db.instance_get(context, instance_id)
-<<<<<<< HEAD
-        instance.injected_files = kwargs.get('injected_files', [])
         requested_networks = kwargs.get('requested_networks', None)
-        instance.admin_pass = kwargs.get('admin_password', None)
-=======
->>>>>>> 26ae789a
         if instance['name'] in self.driver.list_instances():
             raise exception.Error(_("Instance has already been created"))
         LOG.audit(_("instance %s: starting..."), instance_id,
