--- conflicted
+++ resolved
@@ -45,15 +45,8 @@
 FLAGS = flags.FLAGS
 
 
-<<<<<<< HEAD
-class BaseImageServiceTests(object):
-    """
-    Tasks to test for all image services.
-    """
-=======
 class _BaseImageServiceTests(test.TestCase):
     """Tasks to test for all image services"""
->>>>>>> 848c8212
 
     def __init__(self, *args, **kwargs):
         super(_BaseImageServiceTests, self).__init__(*args, **kwargs)
