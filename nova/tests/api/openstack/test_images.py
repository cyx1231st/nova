--- conflicted
+++ resolved
@@ -73,23 +73,14 @@
         response_dict = json.loads(response.body)
         response_list = response_dict["images"]
 
-<<<<<<< HEAD
         expected = [{'id': '123', 'name': 'public image'},
                     {'id': '124', 'name': 'queued snapshot'},
                     {'id': '125', 'name': 'saving snapshot'},
                     {'id': '126', 'name': 'active snapshot'},
                     {'id': '127', 'name': 'killed snapshot'},
-                    {'id': '128', 'name': None}]
-=======
-        expected = [{'id': 123, 'name': 'public image'},
-                    {'id': 124, 'name': 'queued snapshot'},
-                    {'id': 125, 'name': 'saving snapshot'},
-                    {'id': 126, 'name': 'active snapshot'},
-                    {'id': 127, 'name': 'killed snapshot'},
-                    {'id': 128, 'name': 'deleted snapshot'},
-                    {'id': 129, 'name': 'pending_delete snapshot'},
-                    {'id': 131, 'name': None}]
->>>>>>> 9f39ff07
+                    {'id': '128', 'name': 'deleted snapshot'},
+                    {'id': '129', 'name': 'pending_delete snapshot'},
+                    {'id': '130', 'name': None}]
 
         self.assertDictListMatch(response_list, expected)
 
@@ -131,15 +122,9 @@
             "image": {
                 "id": "124",
                 "name": "queued snapshot",
-<<<<<<< HEAD
                 "updated": NOW_API_FORMAT,
                 "created": NOW_API_FORMAT,
-                "status": "QUEUED",
-=======
-                "updated": self.NOW_API_FORMAT,
-                "created": self.NOW_API_FORMAT,
                 "status": "SAVING",
->>>>>>> 9f39ff07
                 "progress": 0,
                 'server': {
                     'id': 42,
@@ -191,11 +176,7 @@
         self.assertEqual(expected_image.toxml(), actual_image.toxml())
 
     def test_get_image_xml_no_name(self):
-<<<<<<< HEAD
-        request = webob.Request.blank('/v1.0/images/128')
-=======
-        request = webob.Request.blank('/v1.0/images/131')
->>>>>>> 9f39ff07
+        request = webob.Request.blank('/v1.0/images/130')
         request.accept = "application/xml"
         app = fakes.wsgi_app(fake_auth_context=self._get_fake_context())
         response = request.get_response(app)
@@ -204,11 +185,7 @@
 
         expected_now = NOW_API_FORMAT
         expected_image = minidom.parseString("""
-<<<<<<< HEAD
-            <image id="128"
-=======
-            <image id="131"
->>>>>>> 9f39ff07
+            <image id="130"
                     name="None"
                     updated="%(expected_now)s"
                     created="%(expected_now)s"
@@ -372,15 +349,43 @@
             },
             {
                 "id": "128",
+                "name": "deleted snapshot",
+                "links": [
+                    {
+                        "rel": "self",
+                        "href": "http://localhost/v1.1/fake/images/128",
+                    },
+                    {
+                        "rel": "bookmark",
+                        "href": "http://localhost/fake/images/128",
+                    },
+                ],
+            },
+            {
+                "id": "129",
+                "name": "pending_delete snapshot",
+                "links": [
+                    {
+                        "rel": "self",
+                        "href": "http://localhost/v1.1/fake/images/129",
+                    },
+                    {
+                        "rel": "bookmark",
+                        "href": "http://localhost/fake/images/129",
+                    },
+                ],
+            },
+            {
+                "id": "130",
                 "name": None,
                 "links": [
                     {
                         "rel": "self",
-                        "href": "http://localhost/v1.1/fake/images/128",
+                        "href": "http://localhost/v1.1/fake/images/130",
                     },
                     {
                         "rel": "bookmark",
-                        "href": "http://localhost/fake/images/128",
+                        "href": "http://localhost/fake/images/130",
                     },
                 ],
             },
@@ -407,15 +412,9 @@
         {
             'id': '124',
             'name': 'queued snapshot',
-<<<<<<< HEAD
-            'updated': NOW_API_FORMAT,
-            'created': NOW_API_FORMAT,
-            'status': 'QUEUED',
-=======
-            'updated': self.NOW_API_FORMAT,
-            'created': self.NOW_API_FORMAT,
+            'updated': NOW_API_FORMAT,
+            'created': NOW_API_FORMAT,
             'status': 'SAVING',
->>>>>>> 9f39ff07
             'progress': 0,
         },
         {
@@ -437,39 +436,29 @@
         {
             'id': '127',
             'name': 'killed snapshot',
-<<<<<<< HEAD
-            'updated': NOW_API_FORMAT,
-            'created': NOW_API_FORMAT,
-            'status': 'FAILED',
+            'updated': NOW_API_FORMAT,
+            'created': NOW_API_FORMAT,
+            'status': 'ERROR',
             'progress': 0,
         },
         {
             'id': '128',
-=======
-            'updated': self.NOW_API_FORMAT,
-            'created': self.NOW_API_FORMAT,
-            'status': 'ERROR',
-            'progress': 0,
-        },
-        {
-            'id': 128,
             'name': 'deleted snapshot',
-            'updated': self.NOW_API_FORMAT,
-            'created': self.NOW_API_FORMAT,
+            'updated': NOW_API_FORMAT,
+            'created': NOW_API_FORMAT,
             'status': 'DELETED',
             'progress': 0,
         },
         {
-            'id': 129,
+            'id': '129',
             'name': 'pending_delete snapshot',
-            'updated': self.NOW_API_FORMAT,
-            'created': self.NOW_API_FORMAT,
+            'updated': NOW_API_FORMAT,
+            'created': NOW_API_FORMAT,
             'status': 'DELETED',
             'progress': 0,
         },
         {
-            'id': 131,
->>>>>>> 9f39ff07
+            'id': '130',
             'name': None,
             'updated': NOW_API_FORMAT,
             'created': NOW_API_FORMAT,
@@ -513,15 +502,9 @@
                 u'instance_ref': u'http://localhost/v1.1/servers/42',
                 u'user_id': u'fake',
             },
-<<<<<<< HEAD
-            'updated': NOW_API_FORMAT,
-            'created': NOW_API_FORMAT,
-            'status': 'QUEUED',
-=======
-            'updated': self.NOW_API_FORMAT,
-            'created': self.NOW_API_FORMAT,
+            'updated': NOW_API_FORMAT,
+            'created': NOW_API_FORMAT,
             'status': 'SAVING',
->>>>>>> 9f39ff07
             'progress': 0,
             'server': {
                 'id': 42,
@@ -612,15 +595,9 @@
                 u'instance_ref': u'http://localhost/v1.1/servers/42',
                 u'user_id': u'fake',
             },
-<<<<<<< HEAD
-            'updated': NOW_API_FORMAT,
-            'created': NOW_API_FORMAT,
-            'status': 'FAILED',
-=======
-            'updated': self.NOW_API_FORMAT,
-            'created': self.NOW_API_FORMAT,
+            'updated': NOW_API_FORMAT,
+            'created': NOW_API_FORMAT,
             'status': 'ERROR',
->>>>>>> 9f39ff07
             'progress': 0,
             'server': {
                 'id': 42,
@@ -643,17 +620,14 @@
             }],
         },
         {
-<<<<<<< HEAD
             'id': '128',
-=======
-            'id': 128,
             'name': 'deleted snapshot',
             'metadata': {
                 u'instance_ref': u'http://localhost/v1.1/servers/42',
                 u'user_id': u'fake',
             },
-            'updated': self.NOW_API_FORMAT,
-            'created': self.NOW_API_FORMAT,
+            'updated': NOW_API_FORMAT,
+            'created': NOW_API_FORMAT,
             'status': 'DELETED',
             'progress': 0,
             'server': {
@@ -677,14 +651,14 @@
             }],
         },
         {
-            'id': 129,
+            'id': '129',
             'name': 'pending_delete snapshot',
             'metadata': {
                 u'instance_ref': u'http://localhost/v1.1/servers/42',
                 u'user_id': u'fake',
             },
-            'updated': self.NOW_API_FORMAT,
-            'created': self.NOW_API_FORMAT,
+            'updated': NOW_API_FORMAT,
+            'created': NOW_API_FORMAT,
             'status': 'DELETED',
             'progress': 0,
             'server': {
@@ -708,8 +682,7 @@
             }],
         },
         {
-            'id': 131,
->>>>>>> 9f39ff07
+            'id': '130',
             'name': None,
             'metadata': {},
             'updated': NOW_API_FORMAT,
@@ -718,19 +691,11 @@
             'progress': 100,
             "links": [{
                 "rel": "self",
-<<<<<<< HEAD
-                "href": "http://localhost/v1.1/fake/images/128",
+                "href": "http://localhost/v1.1/fake/images/130",
             },
             {
                 "rel": "bookmark",
-                "href": "http://localhost/fake/images/128",
-=======
-                "href": "http://localhost/v1.1/fake/images/131",
-            },
-            {
-                "rel": "bookmark",
-                "href": "http://localhost/fake/images/131",
->>>>>>> 9f39ff07
+                "href": "http://localhost/fake/images/130",
             }],
         },
         ]
@@ -956,17 +921,6 @@
         res = req.get_response(fakes.wsgi_app())
         self.assertEqual(res.status_int, 404)
 
-<<<<<<< HEAD
-=======
-    def test_get_image_not_owned(self):
-        """We should return a 404 if we request an image that doesn't belong
-        to us
-        """
-        req = webob.Request.blank('/v1.0/images/130')
-        res = req.get_response(fakes.wsgi_app())
-        self.assertEqual(res.status_int, 404)
-
->>>>>>> 9f39ff07
     def test_create_image(self):
         body = dict(image=dict(serverId='123', name='Snapshot 1'))
         req = webob.Request.blank('/v1.0/images')
@@ -1009,54 +963,6 @@
         response = req.get_response(fakes.wsgi_app())
         self.assertEqual(400, response.status_int)
 
-<<<<<<< HEAD
-=======
-    @classmethod
-    def _make_image_fixtures(cls):
-        image_id = 123
-        base_attrs = {'created_at': cls.NOW_GLANCE_FORMAT,
-                      'updated_at': cls.NOW_GLANCE_FORMAT,
-                      'deleted_at': None,
-                      'deleted': False}
-
-        fixtures = []
-
-        def add_fixture(**kwargs):
-            kwargs.update(base_attrs)
-            fixtures.append(kwargs)
-
-        # Public image
-        add_fixture(id=image_id, name='public image', is_public=True,
-                    status='active', properties={})
-        image_id += 1
-
-        # Snapshot for User 1
-        server_ref = 'http://localhost/v1.1/servers/42'
-        snapshot_properties = {'instance_ref': server_ref, 'user_id': 'fake'}
-        statuses = ('queued', 'saving', 'active','killed',
-                    'deleted', 'pending_delete')
-        for status in statuses:
-            add_fixture(id=image_id, name='%s snapshot' % status,
-                        is_public=False, status=status,
-                        properties=snapshot_properties)
-            image_id += 1
-
-        # Snapshot for User 2
-        other_snapshot_properties = {'instance_id': '43', 'user_id': 'other'}
-        add_fixture(id=image_id, name='someone elses snapshot',
-                    is_public=False, status='active',
-                    properties=other_snapshot_properties)
-
-        image_id += 1
-
-        # Image without a name
-        add_fixture(id=image_id, is_public=True, status='active',
-                    properties={})
-        image_id += 1
-
-        return fixtures
-
->>>>>>> 9f39ff07
 
 class ImageXMLSerializationTest(test.TestCase):
 
